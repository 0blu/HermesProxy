--- conflicted
+++ resolved
@@ -28,10 +28,7 @@
         public static Dictionary<uint, float> UnitDisplayScales = new Dictionary<uint, float>();
         public static Dictionary<uint, uint> TransportPeriods = new Dictionary<uint, uint>();
         public static Dictionary<uint, string> AreaNames = new Dictionary<uint, string>();
-<<<<<<< HEAD
-=======
         public static Dictionary<uint, uint> RaceFaction = new Dictionary<uint, uint>();
->>>>>>> 69642380
         public static HashSet<uint> DispellSpells = new HashSet<uint>();
         public static Dictionary<uint, List<float>> SpellEffectPoints = new();
         public static HashSet<uint> StackableAuras = new HashSet<uint>();
@@ -258,8 +255,6 @@
             return "";
         }
 
-<<<<<<< HEAD
-=======
         public static uint GetFactionForRace(uint race)
         {
             uint faction;
@@ -268,7 +263,6 @@
             return 1;
         }
 
->>>>>>> 69642380
         public static uint GetBattlegroundIdFromMapId(uint mapId)
         {
             foreach (var bg in Battlegrounds)
@@ -398,10 +392,7 @@
             LoadUnitDisplayScales();
             LoadTransports();
             LoadAreaNames();
-<<<<<<< HEAD
-=======
             LoadRaceFaction();
->>>>>>> 69642380
             LoadDispellSpells();
             LoadSpellEffectPoints();
             LoadStackableAuras();
@@ -735,8 +726,6 @@
             }
         }
 
-<<<<<<< HEAD
-=======
         public static void LoadRaceFaction()
         {
             var path = Path.Combine("CSV", $"RaceFaction.csv");
@@ -761,7 +750,6 @@
             }
         }
 
->>>>>>> 69642380
         public static void LoadDispellSpells()
         {
             if (LegacyVersion.ExpansionVersion > 1)
