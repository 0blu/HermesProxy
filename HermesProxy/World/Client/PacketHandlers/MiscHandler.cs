--- conflicted
+++ resolved
@@ -148,7 +148,6 @@
         [PacketHandler(Opcode.MSG_CORPSE_QUERY)]
         void HandleCorpseQuery(WorldPacket packet)
         {
-<<<<<<< HEAD
             CorpseLocation corpse = new()
             {
                 Player = GetSession().GameState.CurrentPlayerGuid,
@@ -164,24 +163,11 @@
                 if (LegacyVersion.AddedInVersion(ClientVersionBuild.V3_2_2_10482))
                     packet.ReadInt32(); // Corpse Low GUID
             }
-=======
-            CorpseLocation corpse = new();
-            corpse.Player = GetSession().GameState.CurrentPlayerGuid;
-            corpse.Transport = WowGuid128.Empty;
-            corpse.Valid = packet.ReadBool();
-            if (corpse.Valid)
-            {
-                corpse.MapID = packet.ReadInt32();
-                corpse.Position = packet.ReadVector3();
-                corpse.ActualMapID = packet.ReadInt32();
-                if (LegacyVersion.AddedInVersion(ClientVersionBuild.V3_2_2_10482))
-                    packet.ReadInt32(); // Corpse Low GUID
-            }
             else
             {
                 corpse.MapID = corpse.ActualMapID = (int)GetSession().GameState.CurrentMapId;
             }
->>>>>>> 69642380
+
             SendPacketToClient(corpse);
         }
 
@@ -286,16 +272,6 @@
                 GetSession().GameState.CachedPlayers.Remove(invalidate.Guid);
         }
 
-<<<<<<< HEAD
-        [PacketHandler(Opcode.SMSG_PONG)]
-        void HandlePingResponse(WorldPacket packet)
-        {
-            uint serial = packet.ReadUInt32();
-            SendPacketToClient(new Pong(serial));
-        }
-
-=======
->>>>>>> 69642380
         [PacketHandler(Opcode.SMSG_ZONE_UNDER_ATTACK)]
         void HandleZoneUnderAttack(WorldPacket packet)
         {
@@ -303,8 +279,6 @@
             zone.AreaID = packet.ReadInt32();
             SendPacketToClient(zone);
         }
-<<<<<<< HEAD
-=======
 
         [PacketHandler(Opcode.MSG_SET_DUNGEON_DIFFICULTY)]
         void HandleSetDungeonDifficulty(WorldPacket packet)
@@ -316,6 +290,5 @@
             packet.ReadInt32(); // IsInGroup
             SendPacketToClient(difficulty);
         }
->>>>>>> 69642380
     }
 }