﻿//#define DEBUG_UPDATES

using Framework.GameMath;
using Framework.Logging;
using Framework.Util;
using HermesProxy.Enums;
using HermesProxy.World.Enums;
using HermesProxy.World.Objects;
using HermesProxy.World.Server.Packets;
using System;
using System.Collections;
using System.Collections.Generic;
using System.Linq;

namespace HermesProxy.World.Client
{
    public partial class WorldClient
    {
        // Handlers for SMSG opcodes coming the legacy world server
        [PacketHandler(Opcode.SMSG_DESTROY_OBJECT)]
        void HandleDestroyObject(WorldPacket packet)
        {
            WowGuid128 guid = packet.ReadGuid().To128(GetSession().GameState);
            GetSession().GameState.ObjectCacheMutex.WaitOne();
            GetSession().GameState.ObjectCacheLegacy.Remove(guid);
            GetSession().GameState.ObjectCacheModern.Remove(guid);
            GetSession().GameState.ObjectCacheMutex.ReleaseMutex();
            GetSession().GameState.LastAuraCasterOnTarget.Remove(guid);

            UpdateObject updateObject = new UpdateObject(GetSession().GameState);
            updateObject.DestroyedGuids.Add(guid);
            SendPacketToClient(updateObject);
        }

        [PacketHandler(Opcode.SMSG_COMPRESSED_UPDATE_OBJECT)]
        void HandleCompressedUpdateObject(WorldPacket packet)
        {
            using (var packet2 = packet.Inflate(packet.ReadInt32()))
            {
                HandleUpdateObject(packet2);
            }
        }

        [PacketHandler(Opcode.SMSG_UPDATE_OBJECT)]
        void HandleUpdateObject(WorldPacket packet)
        {
            var count = packet.ReadUInt32();
            PrintString($"Updates Count = {count}");

            if (LegacyVersion.RemovedInVersion(ClientVersionBuild.V3_0_2_9056))
                packet.ReadBool(); // Has Transport

            HashSet<uint> missingItemTemplates = new HashSet<uint>();
            List<AuraUpdate> auraUpdates = new List<AuraUpdate>();
            UpdateObject updateObject = new UpdateObject(GetSession().GameState);

            for (var i = 0; i < count; i++)
            {
                UpdateTypeLegacy type = (UpdateTypeLegacy)packet.ReadUInt8();
                PrintString($"Update Type = {type}", i);

                switch (type)
                {
                    case UpdateTypeLegacy.Values:
                    {
                        var guid = packet.ReadPackedGuid().To128(GetSession().GameState);
                        PrintString($"Guid = {guid.ToString()}", i);

                        ObjectUpdate updateData = new ObjectUpdate(guid, UpdateTypeModern.Values, GetSession());
                        AuraUpdate auraUpdate = new AuraUpdate(guid, false);
                        PowerUpdate powerUpdate = new PowerUpdate(guid);
                        ReadValuesUpdateBlock(packet, guid, updateData, auraUpdate, powerUpdate, i);

                        if (powerUpdate.Powers.Count != 0)
                            SendPacketToClient(powerUpdate);
                        updateObject.ObjectUpdates.Add(updateData);
                        if (auraUpdate.Auras.Count != 0)
                            auraUpdates.Add(auraUpdate);
                        break;
                    }
                    case UpdateTypeLegacy.Movement:
                    {
                        var guid = LegacyVersion.AddedInVersion(ClientVersionBuild.V3_1_2_9901) ? packet.ReadPackedGuid() : packet.ReadGuid();
                        PrintString($"Guid = {guid.ToString()}", i);
                        ReadMovementUpdateBlock(packet, guid, null, i);
                        break;
                    }
                    case UpdateTypeLegacy.CreateObject1:
                    {
                        var oldGuid = packet.ReadPackedGuid();

                        // workaround for lack of dynamic guids on private servers
                        if (oldGuid.GetHighType() == HighGuidType.Creature || oldGuid.GetHighType() == HighGuidType.GameObject)
                        {
                            if (!GetSession().GameState.ObjectSpawnCount.ContainsKey(oldGuid))
                                GetSession().GameState.ObjectSpawnCount.Add(oldGuid, 0);
                            else if (oldGuid.GetHighType() == HighGuidType.GameObject && GetSession().GameState.DespawnedGameObjects.Contains(oldGuid))
                                    GetSession().GameState.IncrementObjectSpawnCounter(oldGuid);
                        }

                        var guid = oldGuid.To128(GetSession().GameState);
                        PrintString($"Guid = {guid.ToString()}", i);

                        // workaround for mind vision and mind control
                        // mangos sends a create object for own player upon interrupt
                        // instead of a values update like on official servers
                        // modern client seems to ignore create packets for existing objects
                        if (guid == GetSession().GameState.CurrentPlayerGuid &&
                            GetSession().GameState.IsInFarSight)
                        {
                            UpdateObject updateObject2 = new UpdateObject(GetSession().GameState);
                            ObjectUpdate updateData2 = new ObjectUpdate(guid, UpdateTypeModern.Values, GetSession());
                            updateData2.ActivePlayerData.FarsightObject = WowGuid128.Empty;
                            updateObject2.ObjectUpdates.Add(updateData2);
                            SendPacketToClient(updateObject2);
                        }

                        ObjectUpdate updateData = new ObjectUpdate(guid, UpdateTypeModern.CreateObject1, GetSession());
                        AuraUpdate auraUpdate = new AuraUpdate(guid, true);
                        ReadCreateObjectBlock(packet, guid, updateData, auraUpdate, i);

                        if (updateData.Guid == GetSession().GameState.CurrentPlayerGuid)
                        {
                            if (GetSession().GameState.CurrentPlayerStorage.CompletedQuests.NeedsToBeForceSent)
                            {
                                GetSession().GameState.CurrentPlayerStorage.CompletedQuests.WriteAllCompletedIntoArray(updateData.ActivePlayerData.QuestCompleted);
                                GetSession().GameState.CurrentPlayerStorage.CompletedQuests.NeedsToBeForceSent = false;
                            }
                        }

                        if (guid.IsItem() && updateData.ObjectData.EntryID != null &&
                           !GameData.ItemTemplates.ContainsKey((uint)updateData.ObjectData.EntryID))
                        {
                            missingItemTemplates.Add((uint)updateData.ObjectData.EntryID);
                        }

                        if (updateData.CreateData.MoveInfo != null || !guid.IsWorldObject() )
                        {
                            updateObject.ObjectUpdates.Add(updateData);
                            if (auraUpdate.Auras.Count != 0)
                                auraUpdates.Add(auraUpdate);
                        }
                        else
                            Log.Print(LogType.Error, $"Broken create1 without position for {guid}");
                        
                        break;
                    }
                    case UpdateTypeLegacy.CreateObject2:
                    {
                        var oldGuid = packet.ReadPackedGuid();

                        // workaround for lack of dynamic guids on private servers
                        if (oldGuid.GetHighType() == HighGuidType.Creature || oldGuid.GetHighType() == HighGuidType.GameObject)
                            GetSession().GameState.IncrementObjectSpawnCounter(oldGuid);

                        var guid = oldGuid.To128(GetSession().GameState);
                        PrintString($"Guid = {guid.ToString()}", i);

                        ObjectUpdate updateData = new ObjectUpdate(guid, UpdateTypeModern.CreateObject2, GetSession());
                        AuraUpdate auraUpdate = new AuraUpdate(guid, true);
                        ReadCreateObjectBlock(packet, guid, updateData, auraUpdate, i);

                        if (guid.IsItem() && updateData.ObjectData.EntryID != null &&
                           !GameData.ItemTemplates.ContainsKey((uint)updateData.ObjectData.EntryID))
                        {
                            missingItemTemplates.Add((uint)updateData.ObjectData.EntryID);
                        }

                        if (updateData.CreateData.MoveInfo != null || !guid.IsWorldObject())
                        {
                            updateObject.ObjectUpdates.Add(updateData);
                            if (auraUpdate.Auras.Count != 0)
                                auraUpdates.Add(auraUpdate);
                        }
                        else
                            Log.Print(LogType.Error, $"Broken create2 without position for {guid}");

                        break;
                    }
                    case UpdateTypeLegacy.NearObjects:
                    {
                        ReadNearObjectsBlock(packet, i);
                        break;
                    }
                    case UpdateTypeLegacy.FarObjects:
                    {
                        ReadFarObjectsBlock(packet, updateObject, i);
                        break;
                    }
                }
            }

            if (updateObject.ObjectUpdates.Count == 0 &&
                GetSession().GameState.IsWaitingForNewWorld)
                return;

            foreach (uint itemId in missingItemTemplates)
            {
                WorldPacket packet2 = new WorldPacket(Opcode.CMSG_ITEM_QUERY_SINGLE);
                packet2.WriteUInt32(itemId);
                if (LegacyVersion.RemovedInVersion(ClientVersionBuild.V2_0_1_6180))
                    packet2.WriteGuid(WowGuid64.Empty);
                SendPacketToServer(packet2);
            }

            int activePlayerUpdateIndex = -1;
            for (int i = 0; i < updateObject.ObjectUpdates.Count; i++)
            {
                if (updateObject.ObjectUpdates[i].CreateData != null &&
                    updateObject.ObjectUpdates[i].CreateData.ThisIsYou)
                {
                    activePlayerUpdateIndex = i;
                    break;
                }
            }

            // resend spell mods on player create
            if (activePlayerUpdateIndex >= 0)
            {
                if (GetSession().GameState.FlatSpellMods.Count > 0)
                {
                    SetSpellModifier spell = new SetSpellModifier(Opcode.SMSG_SET_FLAT_SPELL_MODIFIER);
                    foreach (var modItr in GetSession().GameState.FlatSpellMods)
                    {
                        SpellModifierInfo mod = new SpellModifierInfo();
                        mod.ModIndex = modItr.Key;
                        foreach (var dataItr in modItr.Value)
                        {
                            SpellModifierData data = new SpellModifierData();
                            data.ClassIndex = dataItr.Key;
                            data.ModifierValue = dataItr.Value;
                            mod.ModifierData.Add(data);
                        }
                        spell.Modifiers.Add(mod);
                    }
                    SendPacketToClient(spell);
                }
                if (GetSession().GameState.PctSpellMods.Count > 0)
                {
                    SetSpellModifier spell = new SetSpellModifier(Opcode.SMSG_SET_PCT_SPELL_MODIFIER);
                    foreach (var modItr in GetSession().GameState.PctSpellMods)
                    {
                        SpellModifierInfo mod = new SpellModifierInfo();
                        mod.ModIndex = modItr.Key;
                        foreach (var dataItr in modItr.Value)
                        {
                            SpellModifierData data = new SpellModifierData();
                            data.ClassIndex = dataItr.Key;
                            data.ModifierValue = dataItr.Value;
                            mod.ModifierData.Add(data);
                        }
                        spell.Modifiers.Add(mod);
                    }
                    SendPacketToClient(spell);
                }
            }

            if (activePlayerUpdateIndex > 0)
            {
                ObjectUpdate tmp = updateObject.ObjectUpdates[0];
                updateObject.ObjectUpdates[0] = updateObject.ObjectUpdates[activePlayerUpdateIndex];
                updateObject.ObjectUpdates[activePlayerUpdateIndex] = tmp;
            }

            // Fix flag carrier positions on map bugging out when player goes out of range
            if (GetSession().GameState.CurrentMapId == (uint)BattlegroundMapID.WarsongGulch)
            {
                bool resetBgPlayerPositions = false;
                foreach (var guid in updateObject.OutOfRangeGuids)
                {
                    if (guid.IsPlayer() && GetSession().GameState.FlagCarrierGuids.Contains(guid))
                    {
                        resetBgPlayerPositions = true;
                        break;
                    }
                }
                if (resetBgPlayerPositions)
                {
                    BattlegroundPlayerPositions bglist = new BattlegroundPlayerPositions();
                    SendPacketToClient(bglist);
                }
            }

            if (updateObject.ObjectUpdates.Count != 0 ||
                updateObject.DestroyedGuids.Count != 0 ||
                updateObject.OutOfRangeGuids.Count != 0)
                SendPacketToClient(updateObject);

            foreach (var auraUpdate in auraUpdates)
                SendPacketToClient(auraUpdate);
        }

        public void ReadNearObjectsBlock(WorldPacket packet, object index)
        {
            var objCount = packet.ReadInt32();
            PrintString($"NearObjectsCount = {objCount}", index);
            for (var j = 0; j < objCount; j++)
            {
                var guid = packet.ReadPackedGuid();
                PrintString($"Guid = {objCount}", index, j);
            }
        }

        public void ReadFarObjectsBlock(WorldPacket packet, UpdateObject updateObject, object index)
        {
            var objCount = packet.ReadInt32();
            PrintString($"FarObjectsCount = {objCount}", index);
            for (var j = 0; j < objCount; j++)
            {
                var guid = packet.ReadPackedGuid().To128(GetSession().GameState);
                PrintString($"Guid = {objCount}", index, j);
                GetSession().GameState.ObjectCacheMutex.WaitOne();
                GetSession().GameState.ObjectCacheLegacy.Remove(guid);
                GetSession().GameState.ObjectCacheModern.Remove(guid);
                GetSession().GameState.ObjectCacheMutex.ReleaseMutex();
                GetSession().GameState.LastAuraCasterOnTarget.Remove(guid);
                updateObject.OutOfRangeGuids.Add(guid);
            }
        }

        private void ReadCreateObjectBlock(WorldPacket packet, WowGuid128 guid, ObjectUpdate updateData, AuraUpdate auraUpdate, object index)
        {
            updateData.CreateData.ObjectType = ObjectTypeConverter.Convert((ObjectTypeLegacy)packet.ReadUInt8());
            GetSession().GameState.StoreOriginalObjectType(guid, updateData.CreateData.ObjectType);
            ReadMovementUpdateBlock(packet, guid, updateData, index);
            ReadValuesUpdateBlockOnCreate(packet, guid, updateData.CreateData.ObjectType, updateData, auraUpdate, index);
        }

        public void ReadValuesUpdateBlockOnCreate(WorldPacket packet, WowGuid128 guid, ObjectType type, ObjectUpdate updateData, AuraUpdate auraUpdate, object index)
        {
            BitArray updateMaskArray = null;
            var updates = ReadValuesUpdateBlock(packet, ref type, index, true, null, out updateMaskArray);
            StoreObjectUpdate(guid, type, updateMaskArray, updates, auraUpdate, null, true, updateData);
            GetSession().GameState.ObjectCacheMutex.WaitOne();
            if (!GetSession().GameState.ObjectCacheLegacy.ContainsKey(guid))
                GetSession().GameState.ObjectCacheLegacy.Add(guid, updates);
            else
                GetSession().GameState.ObjectCacheLegacy[guid] = updates;
            GetSession().GameState.ObjectCacheMutex.ReleaseMutex();
        }

        public void ReadValuesUpdateBlock(WorldPacket packet, WowGuid128 guid, ObjectUpdate updateData, AuraUpdate auraUpdate, PowerUpdate powerUpdate, int index)
        {
            BitArray updateMaskArray = null;
            ObjectType type = GetSession().GameState.GetOriginalObjectType(guid);
            var updates = ReadValuesUpdateBlock(packet, ref type, index, false, GetSession().GameState.GetCachedObjectFieldsLegacy(guid), out updateMaskArray);
            StoreObjectUpdate(guid, type, updateMaskArray, updates, auraUpdate, powerUpdate, false, updateData);
        }

        private string GetIndexString(params object[] values)
        {
            var list = values.Flatten();

            return list.Where(value => value != null)
                .Aggregate(string.Empty, (current, value) =>
                {
                    var s = value is string ? "()" : "[]";
                    return current + (s[0] + value.ToString() + s[1] + ' ');
                });
        }

        private void PrintString(string txt, params object[] indexes)
        {
#if DEBUG_UPDATES
            Console.WriteLine("{0}{1}", GetIndexString(indexes), txt);
#endif
        }

        private T PrintValue<T>(string name, T obj, params object[] indexes)
        {
#if DEBUG_UPDATES
            Console.WriteLine("{0}{1}: {2}", GetIndexString(indexes), name, obj);
#endif
            return obj;
        }

        private Dictionary<int, UpdateField> ReadValuesUpdateBlock(WorldPacket packet, ref ObjectType type, object index, bool isCreating, Dictionary<int, UpdateField> oldValues, out BitArray outUpdateMaskArray)
        {
            bool skipDictionary = false;
            bool missingCreateObject = !isCreating && oldValues == null;
            var maskSize = packet.ReadUInt8();

            var updateMask = new int[maskSize];
            for (var i = 0; i < maskSize; i++)
                updateMask[i] = packet.ReadInt32();

            var mask = new BitArray(updateMask);
            outUpdateMaskArray = mask;
            var dict = oldValues != null ? oldValues : new Dictionary<int, UpdateField>();

            if (missingCreateObject)
            {
                switch (type)
                {
                    case ObjectType.Item:
                    {
                        if (mask.Count >= LegacyVersion.GetUpdateField(ItemField.ITEM_END))
                        {
                            // Container MaskSize = 8 (6.1.0 - 8.0.1) 5 (2.4.3 - 6.0.3)
                            if (maskSize == Convert.ToInt32((LegacyVersion.GetUpdateField(ContainerField.CONTAINER_END) + 32) / 32))
                                type = ObjectType.Container;
                        }
                        break;
                    }
                    case ObjectType.Player:
                    {
                        if (mask.Count >= LegacyVersion.GetUpdateField(PlayerField.PLAYER_END))
                        {
                            // ActivePlayer MaskSize = 184 (8.0.1)
                            if (maskSize == Convert.ToInt32((LegacyVersion.GetUpdateField(ActivePlayerField.ACTIVE_PLAYER_END) + 32) / 32))
                                type = ObjectType.ActivePlayer;
                        }
                        break;
                    }
                    default:
                        break;
                }
            }
            else
            {
                switch (type)
                {
                    case ObjectType.Item:
                    {
                        int ITEM_END = LegacyVersion.GetUpdateField(ItemField.ITEM_END);
                        if (mask.Length < ITEM_END)
                            mask.Length = ITEM_END;
                        break;
                    }
                    case ObjectType.Container:
                    {
                        int CONTAINER_END = LegacyVersion.GetUpdateField(ContainerField.CONTAINER_END);
                        if (mask.Length < CONTAINER_END)
                            mask.Length = CONTAINER_END;
                        break;
                    }
                    case ObjectType.Unit:
                    {
                        int UNIT_END = LegacyVersion.GetUpdateField(UnitField.UNIT_END);
                        if (mask.Length < UNIT_END)
                            mask.Length = UNIT_END;
                        break;
                    }
                    case ObjectType.Player:
                    {
                        int PLAYER_END = LegacyVersion.GetUpdateField(PlayerField.PLAYER_END);
                        if (mask.Length < PLAYER_END)
                            mask.Length = PLAYER_END;
                        break;
                    }
                    case ObjectType.GameObject:
                    {
                        int GAMEOBJECT_END = LegacyVersion.GetUpdateField(GameObjectField.GAMEOBJECT_END);
                        if (mask.Length < GAMEOBJECT_END)
                            mask.Length = GAMEOBJECT_END;
                        break;
                    }
                    case ObjectType.DynamicObject:
                    {
                        int DYNAMICOBJECT_END = LegacyVersion.GetUpdateField(DynamicObjectField.DYNAMICOBJECT_END);
                        if (mask.Length < DYNAMICOBJECT_END)
                            mask.Length = DYNAMICOBJECT_END;
                        break;
                    }
                    case ObjectType.Corpse:
                    {
                        int CORPSE_END = LegacyVersion.GetUpdateField(CorpseField.CORPSE_END);
                        if (mask.Length < CORPSE_END)
                            mask.Length = CORPSE_END;
                        break;
                    }
                }
            }

            int objectEnd = LegacyVersion.GetUpdateField(ObjectField.OBJECT_END);
            for (var i = 0; i < mask.Count; ++i)
            {
                if (!mask[i])
                    continue;

                UpdateField blockVal = packet.ReadUpdateField();

                string key = "Block Value " + i;
                string value = blockVal.UInt32Value + "/" + blockVal.FloatValue;
                UpdateFieldInfo fieldInfo = null;

                if (i < objectEnd)
                {
                    fieldInfo = LegacyVersion.GetUpdateFieldInfo<ObjectField>(i);
                }
                else
                {
                    switch (type)
                    {
                        case ObjectType.Container:
                        {
                            if (i < LegacyVersion.GetUpdateField(ItemField.ITEM_END))
                                goto case ObjectType.Item;

                            fieldInfo = LegacyVersion.GetUpdateFieldInfo<ContainerField>(i);
                            break;
                        }
                        case ObjectType.Item:
                        {
                            fieldInfo = LegacyVersion.GetUpdateFieldInfo<ItemField>(i);
                            break;
                        }
                        case ObjectType.AzeriteEmpoweredItem:
                        {
                            if (i < LegacyVersion.GetUpdateField(ItemField.ITEM_END))
                                goto case ObjectType.Item;

                            fieldInfo = LegacyVersion.GetUpdateFieldInfo<AzeriteEmpoweredItemField>(i);
                            break;
                        }
                        case ObjectType.AzeriteItem:
                        {
                            if (i < LegacyVersion.GetUpdateField(ItemField.ITEM_END))
                                goto case ObjectType.Item;

                            fieldInfo = LegacyVersion.GetUpdateFieldInfo<AzeriteItemField>(i);
                            break;
                        }
                        case ObjectType.Player:
                        {
                            if (i < LegacyVersion.GetUpdateField(UnitField.UNIT_END) || i < LegacyVersion.GetUpdateField(UnitField.UNIT_FIELD_END))
                                goto case ObjectType.Unit;

                            fieldInfo = LegacyVersion.GetUpdateFieldInfo<PlayerField>(i);
                            break;
                        }
                        case ObjectType.ActivePlayer:
                        {
                            if (i < LegacyVersion.GetUpdateField(PlayerField.PLAYER_END))
                                goto case ObjectType.Player;

                            fieldInfo = LegacyVersion.GetUpdateFieldInfo<ActivePlayerField>(i);
                            break;
                        }
                        case ObjectType.Unit:
                        {
                            fieldInfo = LegacyVersion.GetUpdateFieldInfo<UnitField>(i);
                            break;
                        }
                        case ObjectType.GameObject:
                        {
                            fieldInfo = LegacyVersion.GetUpdateFieldInfo<GameObjectField>(i);
                            break;
                        }
                        case ObjectType.DynamicObject:
                        {
                            fieldInfo = LegacyVersion.GetUpdateFieldInfo<DynamicObjectField>(i);
                            break;
                        }
                        case ObjectType.Corpse:
                        {
                            fieldInfo = LegacyVersion.GetUpdateFieldInfo<CorpseField>(i);
                            break;
                        }
                        case ObjectType.AreaTrigger:
                        {
                            fieldInfo = LegacyVersion.GetUpdateFieldInfo<AreaTriggerField>(i);
                            break;
                        }
                        case ObjectType.SceneObject:
                        {
                            fieldInfo = LegacyVersion.GetUpdateFieldInfo<SceneObjectField>(i);
                            break;
                        }
                        case ObjectType.Conversation:
                        {
                            fieldInfo = LegacyVersion.GetUpdateFieldInfo<ConversationField>(i);
                            break;
                        }
                    }
                }
                int start = i;
                int size = 1;
                UpdateFieldType updateFieldType = UpdateFieldType.Default;
                if (fieldInfo != null)
                {
                    key = fieldInfo.Name;
                    size = fieldInfo.Size;
                    start = fieldInfo.Value;
                    updateFieldType = fieldInfo.Format;
                }

                List<UpdateField> fieldData = new List<UpdateField>();
                for (int k = start; k < i; ++k)
                {
                    UpdateField updateField;
                    if (oldValues == null || !oldValues.TryGetValue(k, out updateField))
                        updateField = new UpdateField(0);

                    fieldData.Add(updateField);
                }
                fieldData.Add(blockVal);
                for (int k = i - start + 1; k < size; ++k)
                {
                    int currentPosition = ++i;
                    UpdateField updateField;
                    if (mask[currentPosition])
                        updateField = packet.ReadUpdateField();
                    else if (oldValues == null || !oldValues.TryGetValue(currentPosition, out updateField))
                        updateField = new UpdateField(0);

                    fieldData.Add(updateField);
                }

                switch (updateFieldType)
                {
                    case UpdateFieldType.Guid:
                    {
                        var guidSize = LegacyVersion.AddedInVersion(ClientVersionBuild.V6_0_2_19033) ? 4 : 2;
                        var guidCount = size / guidSize;
                        for (var guidI = 0; guidI < guidCount; ++guidI)
                        {
                            bool hasGuidValue = false;
                            for (var guidPart = 0; guidPart < guidSize; ++guidPart)
                                if (mask[start + guidI * guidSize + guidPart])
                                    hasGuidValue = true;

                            if (!hasGuidValue)
                                continue;

                            if (!LegacyVersion.AddedInVersion(ClientVersionBuild.V6_0_2_19033))
                            {
                                ulong guid = fieldData[guidI * guidSize + 1].UInt32Value;
                                guid <<= 32;
                                guid |= fieldData[guidI * guidSize + 0].UInt32Value;
                                if (isCreating && guid == 0)
                                    continue;

                                PrintValue(key + (guidCount > 1 ? " + " + guidI : ""), new WowGuid64(guid), index);
                            }
                            else
                            {
                                ulong low = (fieldData[guidI * guidSize + 1].UInt32Value << 32);
                                low <<= 32;
                                low |= fieldData[guidI * guidSize + 0].UInt32Value;
                                ulong high = fieldData[guidI * guidSize + 3].UInt32Value;
                                high <<= 32;
                                high |= fieldData[guidI * guidSize + 2].UInt32Value;
                                if (isCreating && (high == 0 && low == 0))
                                    continue;

                                PrintValue(key + (guidCount > 1 ? " + " + guidI : ""), new WowGuid128(low, high), index);
                            }
                        }
                        break;
                    }
                    case UpdateFieldType.Quaternion:
                    {
                        var quaternionCount = size / 4;
                        for (var quatI = 0; quatI < quaternionCount; ++quatI)
                        {
                            bool hasQuatValue = false;
                            for (var guidPart = 0; guidPart < 4; ++guidPart)
                                if (mask[start + quatI * 4 + guidPart])
                                    hasQuatValue = true;

                            if (!hasQuatValue)
                                continue;

                            PrintValue(key + (quaternionCount > 1 ? " + " + quatI : ""), new Quaternion(fieldData[quatI * 4 + 0].FloatValue, fieldData[quatI * 4 + 1].FloatValue,
                                fieldData[quatI * 4 + 2].FloatValue, fieldData[quatI * 4 + 3].FloatValue), index);
                        }
                        break;
                    }
                    case UpdateFieldType.PackedQuaternion:
                    {
                        var quaternionCount = size / 2;
                        for (var quatI = 0; quatI < quaternionCount; ++quatI)
                        {
                            bool hasQuatValue = false;
                            for (var guidPart = 0; guidPart < 2; ++guidPart)
                                if (mask[start + quatI * 2 + guidPart])
                                    hasQuatValue = true;

                            if (!hasQuatValue)
                                continue;

                            long quat = fieldData[quatI * 2 + 1].UInt32Value;
                            quat <<= 32;
                            quat |= fieldData[quatI * 2 + 0].UInt32Value;
                            PrintValue(key + (quaternionCount > 1 ? " + " + quatI : ""), new Quaternion(quat), index);
                        }
                        break;
                    }
                    case UpdateFieldType.Uint:
                    {
                        for (int k = 0; k < fieldData.Count; ++k)
                            if (mask[start + k] && (!isCreating || fieldData[k].UInt32Value != 0))
                                PrintValue(k > 0 ? key + " + " + k : key, fieldData[k].UInt32Value, index);
                        break;
                    }
                    case UpdateFieldType.Int:
                    {
                        for (int k = 0; k < fieldData.Count; ++k)
                            if (mask[start + k] && (!isCreating || fieldData[k].UInt32Value != 0))
                                PrintValue(k > 0 ? key + " + " + k : key, fieldData[k].Int32Value, index);
                        break;
                    }
                    case UpdateFieldType.Float:
                    {
                        for (int k = 0; k < fieldData.Count; ++k)
                            if (mask[start + k] && (!isCreating || fieldData[k].UInt32Value != 0))
                                PrintValue(k > 0 ? key + " + " + k : key, fieldData[k].FloatValue, index);
                        break;
                    }
                    case UpdateFieldType.Bytes:
                    {
                        for (int k = 0; k < fieldData.Count; ++k)
                        {
                            if (mask[start + k] && (!isCreating || fieldData[k].UInt32Value != 0))
                            {
                                byte[] intBytes = BitConverter.GetBytes(fieldData[k].UInt32Value);
                                PrintValue(k > 0 ? key + " + " + k : key, intBytes[0] + "/" + intBytes[1] + "/" + intBytes[2] + "/" + intBytes[3], index);
                            }
                        }
                        break;
                    }
                    case UpdateFieldType.Short:
                    {
                        for (int k = 0; k < fieldData.Count; ++k)
                        {
                            if (mask[start + k] && (!isCreating || fieldData[k].UInt32Value != 0))
                                PrintValue(k > 0 ? key + " + " + k : key, ((short)(fieldData[k].UInt32Value & 0xffff)) + "/" + ((short)(fieldData[k].UInt32Value >> 16)), index);
                        }
                        break;
                    }
                    case UpdateFieldType.Custom:
                    default:
                        for (int k = 0; k < fieldData.Count; ++k)
                            if (mask[start + k] && (!isCreating || fieldData[k].UInt32Value != 0))
                                PrintValue(k > 0 ? key + " + " + k : key, fieldData[k].UInt32Value + "/" + fieldData[k].FloatValue, index);
                        break;
                }

                if (!skipDictionary)
                {
                    for (int k = 0; k < fieldData.Count; ++k)
                    {
                        if (!dict.ContainsKey(start + k))
                            dict.Add(start + k, fieldData[k]);
                        else
                            dict[start + k] = fieldData[k];
                    }
                }  
            }

            return dict;
        }

        void ReadMovementUpdateBlock(WorldPacket packet, WowGuid guid, ObjectUpdate updateData, object index)
        {
            MovementInfo moveInfo = null ;

            UpdateFlag flags;
            if (LegacyVersion.AddedInVersion(ClientVersionBuild.V3_1_0_9767))
                flags = (UpdateFlag)packet.ReadUInt16();
            else
                flags = (UpdateFlag)packet.ReadUInt8();

            if (flags.HasAnyFlag(UpdateFlag.Self))
            {
                if (updateData != null)
                    updateData.CreateData.ThisIsYou = true;
                GetSession().GameState.CurrentPlayerCreateTime = packet.GetReceivedTime();
            }

            if (flags.HasAnyFlag(UpdateFlag.Living))
            {
                moveInfo = new MovementInfo();
                moveInfo.ReadMovementInfoLegacy(packet, GetSession().GameState);
                var moveFlags = moveInfo.Flags;

                moveInfo.WalkSpeed = packet.ReadFloat();
                moveInfo.RunSpeed = packet.ReadFloat();
                moveInfo.RunBackSpeed = packet.ReadFloat();
                moveInfo.SwimSpeed = packet.ReadFloat();
                moveInfo.SwimBackSpeed = packet.ReadFloat();
                if (LegacyVersion.AddedInVersion(ClientVersionBuild.V2_0_1_6180))
                {
                    moveInfo.FlightSpeed = packet.ReadFloat();
                    moveInfo.FlightBackSpeed = packet.ReadFloat();
                }
                else
                { // Convenience in vanilla to use SwimSpeed as FlySpeed
                    moveInfo.FlightSpeed = moveInfo.SwimSpeed;
                    moveInfo.FlightBackSpeed = moveInfo.SwimBackSpeed;
                }
                moveInfo.TurnRate = packet.ReadFloat();
                if (LegacyVersion.AddedInVersion(ClientVersionBuild.V3_0_2_9056))
                    moveInfo.PitchRate = packet.ReadFloat();

                if (moveFlags.HasAnyFlag(MovementFlagWotLK.SplineEnabled))
                {
                    moveInfo.HasSplineData = true;
                    ServerSideMovement monsterMove = new ServerSideMovement();

                    if (moveInfo.TransportGuid != null)
                        monsterMove.TransportGuid = moveInfo.TransportGuid;
                    monsterMove.TransportSeat = moveInfo.TransportSeat;

                    bool hasTaxiFlightFlags;
                    monsterMove.SplineFlags = SplineFlagModern.None;
                    monsterMove.SplineType = SplineTypeModern.None;
                    if (LegacyVersion.AddedInVersion(ClientVersionBuild.V3_0_2_9056))
                    {
                        SplineFlagWotLK splineFlags = (SplineFlagWotLK)packet.ReadUInt32();
                        monsterMove.SplineFlags = splineFlags.CastFlags<SplineFlagModern>();
                        hasTaxiFlightFlags = splineFlags == (SplineFlagWotLK.WalkMode | SplineFlagWotLK.Flying);

                        if (splineFlags.HasAnyFlag(SplineFlagWotLK.FinalTarget))
                        {
                            monsterMove.FinalFacingGuid = packet.ReadGuid().To128(GetSession().GameState);
                            monsterMove.SplineType = SplineTypeModern.FacingTarget;
                        }
                        else if (splineFlags.HasAnyFlag(SplineFlagWotLK.FinalOrientation))
                        {
                            monsterMove.FinalOrientation = packet.ReadFloat();
                            MovementInfo.ClampOrientation(ref monsterMove.FinalOrientation);
                            monsterMove.SplineType = SplineTypeModern.FacingAngle;
                        }
                        else if (splineFlags.HasAnyFlag(SplineFlagWotLK.FinalPoint))
                        {
                            monsterMove.FinalFacingSpot = packet.ReadVector3();
                            monsterMove.SplineType = SplineTypeModern.FacingSpot;
                        }
                    }
                    else if (LegacyVersion.AddedInVersion(ClientVersionBuild.V2_0_1_6180))
                    {
                        SplineFlagTBC splineFlags = (SplineFlagTBC)packet.ReadUInt32();
                        monsterMove.SplineFlags = splineFlags.CastFlags<SplineFlagModern>();
                        hasTaxiFlightFlags = splineFlags == (SplineFlagTBC.Runmode | SplineFlagTBC.Flying);

                        if (splineFlags.HasAnyFlag(SplineFlagTBC.FinalTarget))
                        {
                            monsterMove.FinalFacingGuid = packet.ReadGuid().To128(GetSession().GameState);
                            monsterMove.SplineType = SplineTypeModern.FacingTarget;
                        }
                        else if (splineFlags.HasAnyFlag(SplineFlagTBC.FinalOrientation))
                        {
                            monsterMove.FinalOrientation = packet.ReadFloat();
                            MovementInfo.ClampOrientation(ref monsterMove.FinalOrientation);
                            monsterMove.SplineType = SplineTypeModern.FacingAngle;
                        }
                        else if (splineFlags.HasAnyFlag(SplineFlagTBC.FinalPoint))
                        {
                            monsterMove.FinalFacingSpot = packet.ReadVector3();
                            monsterMove.SplineType = SplineTypeModern.FacingSpot;
                        }
                    }
                    else
                    {
                        SplineFlagVanilla splineFlags = (SplineFlagVanilla)packet.ReadUInt32();
                        monsterMove.SplineFlags = splineFlags.CastFlags<SplineFlagModern>();
                        hasTaxiFlightFlags = splineFlags == (SplineFlagVanilla.Runmode | SplineFlagVanilla.Flying);

                        if (splineFlags.HasAnyFlag(SplineFlagVanilla.FinalTarget))
                        {
                            monsterMove.FinalFacingGuid = packet.ReadGuid().To128(GetSession().GameState);
                            monsterMove.SplineType = SplineTypeModern.FacingTarget;
                        }
                        else if (splineFlags.HasAnyFlag(SplineFlagVanilla.FinalOrientation))
                        {
                            monsterMove.FinalOrientation = packet.ReadFloat();
                            MovementInfo.ClampOrientation(ref monsterMove.FinalOrientation);
                            monsterMove.SplineType = SplineTypeModern.FacingAngle;
                        }
                        else if (splineFlags.HasAnyFlag(SplineFlagVanilla.FinalPoint))
                        {
                            monsterMove.FinalFacingSpot = packet.ReadVector3();
                            monsterMove.SplineType = SplineTypeModern.FacingSpot;
                        }
                    }

                    if (hasTaxiFlightFlags && guid.IsPlayer() &&
                        flags.HasAnyFlag(UpdateFlag.Self))
                    {
                        monsterMove.SplineFlags = SplineFlagModern.Flying |
                                                  SplineFlagModern.CatmullRom |
                                                  SplineFlagModern.CanSwim |
                                                  SplineFlagModern.UncompressedPath |
                                                  SplineFlagModern.Unknown5 |
                                                  SplineFlagModern.Steering |
                                                  SplineFlagModern.Unknown10;
                    }

                    monsterMove.SplineTime = packet.ReadUInt32();
                    monsterMove.SplineTimeFull = packet.ReadUInt32();
                    monsterMove.SplineId = packet.ReadUInt32();
                    
                    if (LegacyVersion.AddedInVersion(ClientVersionBuild.V3_1_0_9767))
                    {
                        packet.ReadFloat(); // Spline Duration Multiplier
                        packet.ReadFloat(); // Spline Duration Multiplier Next
                        packet.ReadInt32(); // Spline Vertical Acceleration
                        packet.ReadInt32(); // Spline Start Time
                    }

                    var splineCount = packet.ReadUInt32();
                    monsterMove.SplineCount = splineCount;
                    monsterMove.SplinePoints = new List<Vector3>();

                    for (var i = 0; i < splineCount; i++)
                    {
                        Vector3 vec = packet.ReadVector3();
                        monsterMove.SplinePoints.Add(vec);
                    }

                    if (LegacyVersion.AddedInVersion(ClientVersionBuild.V3_0_8_9464))
                        monsterMove.SplineMode = packet.ReadUInt8();

                    monsterMove.EndPosition = packet.ReadVector3();

                    if (updateData != null)
                        updateData.CreateData.MoveSpline = monsterMove;
                }
            }
            else // !UpdateFlag.Living
            {
                if (flags.HasAnyFlag(UpdateFlag.GOPosition))
                {
                    moveInfo = new MovementInfo();
                    moveInfo.TransportGuid = packet.ReadPackedGuid().To128(GetSession().GameState);

                    moveInfo.Position = packet.ReadVector3();
                    moveInfo.TransportOffset = packet.ReadVector3();

                    moveInfo.Orientation = packet.ReadFloat();
                    moveInfo.TransportOrientation = moveInfo.Orientation;

                    moveInfo.CorpseOrientation = packet.ReadFloat();
                }
                else if (flags.HasAnyFlag(UpdateFlag.StationaryObject))
                {
                    moveInfo = new MovementInfo();
                    moveInfo.Position = packet.ReadVector3();
                    moveInfo.Orientation = packet.ReadFloat();
                }
            }

            if (flags.HasAnyFlag(UpdateFlag.LowGuid))
                packet.ReadUInt32();

            if (flags.HasAnyFlag(UpdateFlag.HighGuid))
                packet.ReadUInt32();

            if (flags.HasAnyFlag(UpdateFlag.AttackingTarget))
            {
                WowGuid64 attackGuid = packet.ReadPackedGuid();
                if (updateData != null)
                    updateData.CreateData.AutoAttackVictim = attackGuid.To128(GetSession().GameState);
            }

            if (flags.HasAnyFlag(UpdateFlag.Transport))
            {
                uint transportPathTimer = packet.ReadUInt32();
                if (moveInfo != null)
                    moveInfo.TransportPathTimer = transportPathTimer;
            }

            if (flags.HasAnyFlag(UpdateFlag.Vehicle))
            {
                uint vehicleId = packet.ReadUInt32();
                float vehicleOrientation = packet.ReadFloat();
                if (moveInfo != null)
                {
                    moveInfo.VehicleId = vehicleId;
                    moveInfo.VehicleOrientation = vehicleOrientation;
                }
            }

            if (flags.HasAnyFlag(UpdateFlag.GORotation))
            {
                var rotation = packet.ReadPackedQuaternion();
                if (moveInfo != null)
                    moveInfo.Rotation = rotation;
            }

            if (updateData != null && moveInfo != null)
            {
                moveInfo.Flags = (uint)(((MovementFlagWotLK)moveInfo.Flags).CastFlags<MovementFlagModern>());
                moveInfo.ValidateMovementInfo();
                updateData.CreateData.MoveInfo = moveInfo;
            }
        }

        private static WowGuid GetGuidValue<T>(Dictionary<int, UpdateField> UpdateFields, T field) where T : System.Enum
        {
            if (!LegacyVersion.AddedInVersion(ClientVersionBuild.V6_0_2_19033))
            {
                var parts = UpdateFields.GetArray<T, uint>(field, 2);
                return new WowGuid64(MathFunctions.MakePair64(parts[0], parts[1]));
            }
            else
            {
                var parts = UpdateFields.GetArray<T, uint>(field, 4);
                return new WowGuid128(MathFunctions.MakePair64(parts[0], parts[1]), MathFunctions.MakePair64(parts[2], parts[3]));
            }
        }
        private static WowGuid GetGuidValue(Dictionary<int, UpdateField> UpdateFields, int field)
        {
            if (!LegacyVersion.AddedInVersion(ClientVersionBuild.V6_0_2_19033))
            {
                var parts = UpdateFields.GetArray<uint>(field, 2);
                return new WowGuid64(MathFunctions.MakePair64(parts[0], parts[1]));
            }
            else
            {
                var parts = UpdateFields.GetArray<uint>(field, 4);
                return new WowGuid128(MathFunctions.MakePair64(parts[0], parts[1]), MathFunctions.MakePair64(parts[2], parts[3]));
            }
        }

        public QuestLog ReadQuestLogEntry(int i, BitArray updateMaskArray, Dictionary<int, UpdateField> updates)
        {
            int PLAYER_QUEST_LOG_1_1 = LegacyVersion.GetUpdateField(PlayerField.PLAYER_QUEST_LOG_1_1);
            int sizePerEntry = LegacyVersion.AddedInVersion(ClientVersionBuild.V2_4_0_8089) ? 4 : 3;
            int stateOffset = 1;
            int progressOffset = LegacyVersion.AddedInVersion(ClientVersionBuild.V2_4_0_8089) ? 2 : -1;
            int timerOffset = LegacyVersion.AddedInVersion(ClientVersionBuild.V2_4_0_8089) ? 3 : 2;
            QuestLog questLog = null;

            int index = PLAYER_QUEST_LOG_1_1 + i * sizePerEntry;
            if ((updateMaskArray != null && updateMaskArray[index]) ||
                (updateMaskArray == null && updates.ContainsKey(index)))
            {
                if (questLog == null)
                    questLog = new QuestLog();

                questLog.QuestID = updates[index].Int32Value;
            }
            if ((updateMaskArray != null && updateMaskArray[index + stateOffset]) ||
                (updateMaskArray == null && updates.ContainsKey(index + stateOffset)))
            {
                if (questLog == null)
                    questLog = new QuestLog();

                if (LegacyVersion.RemovedInVersion(ClientVersionBuild.V2_4_0_8089))
                {
                    // first 3 bytes are objective progress, each counter is 6 bits long, total 4 counters
                    uint rawValue = updates[index + stateOffset].UInt32Value;
                    questLog.ObjectiveProgress[0] = (byte)(rawValue & 0x3F);
                    questLog.ObjectiveProgress[1] = (byte)((rawValue & (0x3F << 6)) >> 6);
                    questLog.ObjectiveProgress[2] = (byte)((rawValue & (0x3F << 12)) >> 12);
                    questLog.ObjectiveProgress[3] = (byte)((rawValue & (0x3F << 18)) >> 18);
                    questLog.StateFlags = ((rawValue >> 24) & 0xFF);
                }
                else
                    questLog.StateFlags = updates[index + stateOffset].UInt32Value;
            }
            if (progressOffset != -1 &&
               ((updateMaskArray != null && updateMaskArray[index + progressOffset]) ||
               (updateMaskArray == null && updates.ContainsKey(index + progressOffset))))
            {
                if (questLog == null)
                    questLog = new QuestLog();

                questLog.ObjectiveProgress[0] = (byte)(updates[index + progressOffset].UInt32Value & 0xFF);
                questLog.ObjectiveProgress[1] = (byte)((updates[index + progressOffset].UInt32Value >> 8) & 0xFF);
                questLog.ObjectiveProgress[2] = (byte)((updates[index + progressOffset].UInt32Value >> 16) & 0xFF);
                questLog.ObjectiveProgress[3] = (byte)((updates[index + progressOffset].UInt32Value >> 24) & 0xFF);
            }
            if ((updateMaskArray != null && updateMaskArray[index + timerOffset]) ||
                (updateMaskArray == null && updates.ContainsKey(index + timerOffset)))
            {
                if (questLog == null)
                    questLog = new QuestLog();

                questLog.EndTime = updates[index + timerOffset].UInt32Value;
            }

            return questLog;
        }

        public AuraDataInfo ReadAuraSlot(byte i, WowGuid128 guid, Dictionary<int, UpdateField> updates)
        {
            int UNIT_FIELD_AURA = LegacyVersion.GetUpdateField(UnitField.UNIT_FIELD_AURA);
            int UNIT_FIELD_AURAFLAGS = LegacyVersion.GetUpdateField(UnitField.UNIT_FIELD_AURAFLAGS);
            int UNIT_FIELD_AURALEVELS = LegacyVersion.GetUpdateField(UnitField.UNIT_FIELD_AURALEVELS);
            int UNIT_FIELD_AURAAPPLICATIONS = LegacyVersion.GetUpdateField(UnitField.UNIT_FIELD_AURAAPPLICATIONS);

            if (!updates.ContainsKey(UNIT_FIELD_AURA + i))
                return null;

            uint spellId = updates[UNIT_FIELD_AURA + i].UInt32Value;
            if (spellId == 0)
                return null;

            AuraDataInfo data = new AuraDataInfo();
            data.CastID = WowGuid128.Create(HighGuidType703.Cast, World.Enums.SpellCastSource.Aura, (uint)GetSession().GameState.CurrentMapId, (uint)spellId, guid.GetCounter());
            data.SpellID = spellId;
            data.SpellXSpellVisualID = GameData.GetSpellVisual(spellId);

            if (LegacyVersion.AddedInVersion(ClientVersionBuild.V2_0_1_6180))
            {
                int flagsIndex = UNIT_FIELD_AURAFLAGS + i / 4;
                if (updates.ContainsKey(flagsIndex))
                {
                    ushort flags = (ushort)((updates[flagsIndex].UInt32Value >> ((i % 4) * 8)) & 0xFF);
                    ModernVersion.ConvertAuraFlags(flags, i, out data.Flags, out data.ActiveFlags);
                }
            }
            else
            {
                int flagsIndex = UNIT_FIELD_AURAFLAGS + i / 8;
                if (updates.ContainsKey(flagsIndex))
                {
                    ushort flags = (ushort)((updates[flagsIndex].UInt32Value >> ((i % 8) * 4)) & 0xF);
                    ModernVersion.ConvertAuraFlags(flags, i, out data.Flags, out data.ActiveFlags);
                }
            }

            int levelsIndex = UNIT_FIELD_AURALEVELS + i / 4;
            if (updates.ContainsKey(levelsIndex))
                data.CastLevel = (ushort)((updates[levelsIndex].UInt32Value >> ((i % 4) * 8)) & 0xFF);
            else
                data.CastLevel = 0;

            int stacksIndex = UNIT_FIELD_AURAAPPLICATIONS + i / 4;
            if (updates.ContainsKey(stacksIndex))
                data.Applications = (byte)((updates[stacksIndex].UInt32Value >> ((i % 4) * 8)) & 0xFF);
            else
                data.Applications = 0;

            if (GameData.StackableAuras.Contains(spellId))
                data.Applications++;

            if (GameData.SpellEffectPoints.TryGetValue(spellId, out var basePoints))
                data.Points = basePoints;

            return data;
        }

        public byte ReadPvPFlags(Dictionary<int, UpdateField> updates)
        {
            byte flags = 0;

            int UNIT_FIELD_FLAGS = LegacyVersion.GetUpdateField(UnitField.UNIT_FIELD_FLAGS);
            if (UNIT_FIELD_FLAGS >= 0 && updates.ContainsKey(UNIT_FIELD_FLAGS))
            {
                if (updates[UNIT_FIELD_FLAGS].UInt32Value.HasAnyFlag(UnitFlags.Pvp))
                    flags |= (byte)PvPFlags.PvP;
            }

            int PLAYER_FLAGS = LegacyVersion.GetUpdateField(PlayerField.PLAYER_FLAGS);
            if (PLAYER_FLAGS >= 0 && updates.ContainsKey(PLAYER_FLAGS))
            {
                if (updates[PLAYER_FLAGS].UInt32Value.HasAnyFlag(PlayerFlagsLegacy.FreeForAllPvP))
                    flags |= (byte)PvPFlags.FFAPvp;
                if (updates[PLAYER_FLAGS].UInt32Value.HasAnyFlag(PlayerFlagsLegacy.Sanctuary))
                    flags |= (byte)PvPFlags.Sanctuary;
            }

            return flags;
        }

        public void StoreObjectUpdate(WowGuid128 guid, ObjectType objectType, BitArray updateMaskArray, Dictionary<int, UpdateField> updates, AuraUpdate auraUpdate, PowerUpdate powerUpdate, bool isCreate, ObjectUpdate updateData)
        {
            // Object Fields
            int OBJECT_FIELD_GUID = LegacyVersion.GetUpdateField(ObjectField.OBJECT_FIELD_GUID);
            if (OBJECT_FIELD_GUID >= 0 && updateMaskArray[OBJECT_FIELD_GUID])
            {
                updateData.ObjectData.Guid = GetGuidValue(updates, ObjectField.OBJECT_FIELD_GUID).To128(GetSession().GameState);
            }
            int OBJECT_FIELD_ENTRY = LegacyVersion.GetUpdateField(ObjectField.OBJECT_FIELD_ENTRY);
            if (OBJECT_FIELD_ENTRY >= 0 && updateMaskArray[OBJECT_FIELD_ENTRY])
            {
                updateData.ObjectData.EntryID = updates[OBJECT_FIELD_ENTRY].Int32Value;
            }
            int OBJECT_FIELD_SCALE_X = LegacyVersion.GetUpdateField(ObjectField.OBJECT_FIELD_SCALE_X);
            if (OBJECT_FIELD_SCALE_X >= 0 && updateMaskArray[OBJECT_FIELD_SCALE_X])
            {
                updateData.ObjectData.Scale = updates[OBJECT_FIELD_SCALE_X].FloatValue;
<<<<<<< HEAD
                if (guid == GetSession().GameState.CurrentPlayerGuid)
                {
                    var cachedMountId = GetSession().GameState.GetLegacyFieldValueFloat(guid, UnitField.UNIT_FIELD_MOUNTDISPLAYID);
                    MoveSetCollisionHeight height = new();
                    height.MoverGUID = guid;
                    height.Height = cachedMountId != 0 ? 3.081099f : 2.438083f;
=======
                if (guid == GetSession().GameState.CurrentPlayerGuid &&
                    LegacyVersion.RemovedInVersion(ClientVersionBuild.V3_0_2_9056))
                {
                    int cachedMountId = 0;
                    int UNIT_FIELD_MOUNTDISPLAYID = LegacyVersion.GetUpdateField(UnitField.UNIT_FIELD_MOUNTDISPLAYID);
                    if (UNIT_FIELD_MOUNTDISPLAYID >= 0 && updates.ContainsKey(UNIT_FIELD_MOUNTDISPLAYID))
                        cachedMountId = updates[UNIT_FIELD_MOUNTDISPLAYID].Int32Value;

                    MoveSetCollisionHeight height = new();
                    height.MoverGUID = guid;
                    height.Height = cachedMountId != 0 ? PlayerHeight.Mounted : PlayerHeight.Normal;
>>>>>>> 69642380
                    height.Height *= updates[OBJECT_FIELD_SCALE_X].FloatValue;
                    height.Scale = updates[OBJECT_FIELD_SCALE_X].FloatValue;
                    height.Reason = 2; // Force
                    SendPacketToClient(height);
                }
            }

            // Item Fields
            if ((objectType == ObjectType.Item) ||
                (objectType == ObjectType.Container))
            {
                int ITEM_FIELD_OWNER = LegacyVersion.GetUpdateField(ItemField.ITEM_FIELD_OWNER);
                if (ITEM_FIELD_OWNER >= 0 && updateMaskArray[ITEM_FIELD_OWNER])
                {
                    updateData.ItemData.Owner = GetGuidValue(updates, ItemField.ITEM_FIELD_OWNER).To128(GetSession().GameState);
                }
                int ITEM_FIELD_CONTAINED = LegacyVersion.GetUpdateField(ItemField.ITEM_FIELD_CONTAINED);
                if (ITEM_FIELD_CONTAINED >= 0 && updateMaskArray[ITEM_FIELD_CONTAINED])
                {
                    updateData.ItemData.ContainedIn = GetGuidValue(updates, ItemField.ITEM_FIELD_CONTAINED).To128(GetSession().GameState);
                }
                int ITEM_FIELD_CREATOR = LegacyVersion.GetUpdateField(ItemField.ITEM_FIELD_CREATOR);
                if (ITEM_FIELD_CREATOR >= 0 && updateMaskArray[ITEM_FIELD_CREATOR])
                {
                    updateData.ItemData.Creator = GetGuidValue(updates, ItemField.ITEM_FIELD_CREATOR).To128(GetSession().GameState);
                }
                int ITEM_FIELD_GIFTCREATOR = LegacyVersion.GetUpdateField(ItemField.ITEM_FIELD_GIFTCREATOR);
                if (ITEM_FIELD_GIFTCREATOR >= 0 && updateMaskArray[ITEM_FIELD_GIFTCREATOR])
                {
                    updateData.ItemData.GiftCreator = GetGuidValue(updates, ItemField.ITEM_FIELD_GIFTCREATOR).To128(GetSession().GameState);
                }
                int ITEM_FIELD_STACK_COUNT = LegacyVersion.GetUpdateField(ItemField.ITEM_FIELD_STACK_COUNT);
                if (ITEM_FIELD_STACK_COUNT >= 0 && updateMaskArray[ITEM_FIELD_STACK_COUNT])
                {
                    updateData.ItemData.StackCount = updates[ITEM_FIELD_STACK_COUNT].UInt32Value;
                }
                int ITEM_FIELD_DURATION = LegacyVersion.GetUpdateField(ItemField.ITEM_FIELD_DURATION);
                if (ITEM_FIELD_DURATION >= 0 && updateMaskArray[ITEM_FIELD_DURATION])
                {
                    updateData.ItemData.Duration = updates[ITEM_FIELD_DURATION].UInt32Value;
                }
                int ITEM_FIELD_SPELL_CHARGES = LegacyVersion.GetUpdateField(ItemField.ITEM_FIELD_SPELL_CHARGES);
                if (ITEM_FIELD_SPELL_CHARGES >= 0)
                {
                    for (int i = 0; i < 5; i++)
                    {
                        if (updateMaskArray[ITEM_FIELD_SPELL_CHARGES + i])
                        {
                            updateData.ItemData.SpellCharges[i] = updates[ITEM_FIELD_SPELL_CHARGES + i].Int32Value;
                        }
                    }
                }
                int ITEM_FIELD_FLAGS = LegacyVersion.GetUpdateField(ItemField.ITEM_FIELD_FLAGS);
                if (ITEM_FIELD_FLAGS >= 0 && updateMaskArray[ITEM_FIELD_FLAGS])
                {
                    updateData.ItemData.Flags = updates[ITEM_FIELD_FLAGS].UInt32Value;
                }
                int ITEM_FIELD_ENCHANTMENT = LegacyVersion.GetUpdateField(ItemField.ITEM_FIELD_ENCHANTMENT);
                if (ITEM_FIELD_ENCHANTMENT >= 0)
                {
                    int sizePerEntry = 3;

                    Func<int, ItemEnchantment> ReadEnchantData = delegate (int slot)
                    {
                        ItemEnchantment enchantment = null;
                        int idIndex = ITEM_FIELD_ENCHANTMENT + slot * sizePerEntry;
                        int durationIndex = idIndex + 1;
                        int chargesIndex = durationIndex + 1;
                        if (updateMaskArray[idIndex])
                        {
                            if (enchantment == null)
                                enchantment = new ItemEnchantment();

                            enchantment.ID = updates[idIndex].Int32Value;
                        }
                        if (updateMaskArray[durationIndex])
                        {
                            if (enchantment == null)
                                enchantment = new ItemEnchantment();

                            enchantment.Duration = updates[durationIndex].UInt32Value;
                        }
                        if (updateMaskArray[chargesIndex])
                        {
                            if (enchantment == null)
                                enchantment = new ItemEnchantment();

                            enchantment.Charges = (ushort)updates[chargesIndex].UInt32Value;
                        }
                        return enchantment;
                    };

                    if (LegacyVersion.RemovedInVersion(ClientVersionBuild.V2_0_1_6180))
                    {
                        updateData.ItemData.Enchantment[Enums.Classic.EnchantmentSlot.Perm] = ReadEnchantData(Enums.Vanilla.EnchantmentSlot.Perm);
                        updateData.ItemData.Enchantment[Enums.Classic.EnchantmentSlot.Temp] = ReadEnchantData(Enums.Vanilla.EnchantmentSlot.Temp);
                        updateData.ItemData.Enchantment[Enums.Classic.EnchantmentSlot.Prop0] = ReadEnchantData(Enums.Vanilla.EnchantmentSlot.Prop0);
                        updateData.ItemData.Enchantment[Enums.Classic.EnchantmentSlot.Prop1] = ReadEnchantData(Enums.Vanilla.EnchantmentSlot.Prop1);
                        updateData.ItemData.Enchantment[Enums.Classic.EnchantmentSlot.Prop2] = ReadEnchantData(Enums.Vanilla.EnchantmentSlot.Prop2);
                        updateData.ItemData.Enchantment[Enums.Classic.EnchantmentSlot.Prop3] = ReadEnchantData(Enums.Vanilla.EnchantmentSlot.Prop3);
                    }
                    else if (LegacyVersion.RemovedInVersion(ClientVersionBuild.V3_0_2_9056))
                    {
                        updateData.ItemData.Enchantment[Enums.Classic.EnchantmentSlot.Perm] = ReadEnchantData(Enums.TBC.EnchantmentSlot.Perm);
                        updateData.ItemData.Enchantment[Enums.Classic.EnchantmentSlot.Temp] = ReadEnchantData(Enums.TBC.EnchantmentSlot.Temp);
                        updateData.ItemData.Enchantment[Enums.Classic.EnchantmentSlot.Sock1] = ReadEnchantData(Enums.TBC.EnchantmentSlot.Sock1);
                        updateData.ItemData.Enchantment[Enums.Classic.EnchantmentSlot.Sock2] = ReadEnchantData(Enums.TBC.EnchantmentSlot.Sock2);
                        updateData.ItemData.Enchantment[Enums.Classic.EnchantmentSlot.Sock3] = ReadEnchantData(Enums.TBC.EnchantmentSlot.Sock3);
                        updateData.ItemData.Enchantment[Enums.Classic.EnchantmentSlot.Bonus] = ReadEnchantData(Enums.TBC.EnchantmentSlot.Bonus);
                        updateData.ItemData.Enchantment[Enums.Classic.EnchantmentSlot.Prop0] = ReadEnchantData(Enums.TBC.EnchantmentSlot.Prop0);
                        updateData.ItemData.Enchantment[Enums.Classic.EnchantmentSlot.Prop1] = ReadEnchantData(Enums.TBC.EnchantmentSlot.Prop1);
                        updateData.ItemData.Enchantment[Enums.Classic.EnchantmentSlot.Prop2] = ReadEnchantData(Enums.TBC.EnchantmentSlot.Prop2);
                        updateData.ItemData.Enchantment[Enums.Classic.EnchantmentSlot.Prop3] = ReadEnchantData(Enums.TBC.EnchantmentSlot.Prop3);
                        updateData.ItemData.Enchantment[Enums.Classic.EnchantmentSlot.Prop4] = ReadEnchantData(Enums.TBC.EnchantmentSlot.Prop4);

                    }
                    else
                    {
                        updateData.ItemData.Enchantment[Enums.Classic.EnchantmentSlot.Perm] = ReadEnchantData(Enums.WotLK.EnchantmentSlot.Perm);
                        updateData.ItemData.Enchantment[Enums.Classic.EnchantmentSlot.Temp] = ReadEnchantData(Enums.WotLK.EnchantmentSlot.Temp);
                        updateData.ItemData.Enchantment[Enums.Classic.EnchantmentSlot.Sock1] = ReadEnchantData(Enums.WotLK.EnchantmentSlot.Sock1);
                        updateData.ItemData.Enchantment[Enums.Classic.EnchantmentSlot.Sock2] = ReadEnchantData(Enums.WotLK.EnchantmentSlot.Sock2);
                        updateData.ItemData.Enchantment[Enums.Classic.EnchantmentSlot.Sock3] = ReadEnchantData(Enums.WotLK.EnchantmentSlot.Sock3);
                        updateData.ItemData.Enchantment[Enums.Classic.EnchantmentSlot.Bonus] = ReadEnchantData(Enums.WotLK.EnchantmentSlot.Bonus);
                        updateData.ItemData.Enchantment[Enums.Classic.EnchantmentSlot.Prismatic] = ReadEnchantData(Enums.WotLK.EnchantmentSlot.Prismatic);
                        updateData.ItemData.Enchantment[Enums.Classic.EnchantmentSlot.Prop0] = ReadEnchantData(Enums.WotLK.EnchantmentSlot.Prop0);
                        updateData.ItemData.Enchantment[Enums.Classic.EnchantmentSlot.Prop1] = ReadEnchantData(Enums.WotLK.EnchantmentSlot.Prop1);
                        updateData.ItemData.Enchantment[Enums.Classic.EnchantmentSlot.Prop2] = ReadEnchantData(Enums.WotLK.EnchantmentSlot.Prop2);
                        updateData.ItemData.Enchantment[Enums.Classic.EnchantmentSlot.Prop3] = ReadEnchantData(Enums.WotLK.EnchantmentSlot.Prop3);
                        updateData.ItemData.Enchantment[Enums.Classic.EnchantmentSlot.Prop4] = ReadEnchantData(Enums.WotLK.EnchantmentSlot.Prop4);
                    }

                    uint?[] gems = new uint?[ItemConst.MaxGemSockets];
                    for (int i = 0; i < ItemConst.MaxGemSockets; i++)
                    {
                        int slot = Enums.Classic.EnchantmentSlot.Sock1 + i;
                        if (updateData.ItemData.Enchantment[slot] != null && updateData.ItemData.Enchantment[slot].ID != null)
                        {
                            uint itemId = GameData.GetGemFromEnchantId((uint)updateData.ItemData.Enchantment[slot].ID);
                            if (itemId != 0 || updateData.ItemData.Enchantment[slot].ID == 0)
                            {
                                gems[i] = itemId;
                                updateData.ItemData.HasGemsUpdate = true;
                            }
                        }
                    }
                    if (updateData.ItemData.HasGemsUpdate)
                        GetSession().GameState.SaveGemsForItem(guid, gems);
                }
                int ITEM_FIELD_PROPERTY_SEED = LegacyVersion.GetUpdateField(ItemField.ITEM_FIELD_PROPERTY_SEED);
                if (ITEM_FIELD_PROPERTY_SEED >= 0 && updateMaskArray[ITEM_FIELD_PROPERTY_SEED])
                {
                    updateData.ItemData.PropertySeed = updates[ITEM_FIELD_PROPERTY_SEED].UInt32Value;
                }
                int ITEM_FIELD_RANDOM_PROPERTIES_ID = LegacyVersion.GetUpdateField(ItemField.ITEM_FIELD_RANDOM_PROPERTIES_ID);
                if (ITEM_FIELD_RANDOM_PROPERTIES_ID >= 0 && updateMaskArray[ITEM_FIELD_RANDOM_PROPERTIES_ID])
                {
                    updateData.ItemData.RandomProperty = updates[ITEM_FIELD_RANDOM_PROPERTIES_ID].UInt32Value;
                }
                int ITEM_FIELD_DURABILITY = LegacyVersion.GetUpdateField(ItemField.ITEM_FIELD_DURABILITY);
                if (ITEM_FIELD_DURABILITY >= 0 && updateMaskArray[ITEM_FIELD_DURABILITY])
                {
                    updateData.ItemData.Durability = updates[ITEM_FIELD_DURABILITY].UInt32Value;
                }
                int ITEM_FIELD_MAXDURABILITY = LegacyVersion.GetUpdateField(ItemField.ITEM_FIELD_MAXDURABILITY);
                if (ITEM_FIELD_MAXDURABILITY >= 0 && updateMaskArray[ITEM_FIELD_MAXDURABILITY])
                {
                    updateData.ItemData.MaxDurability = updates[ITEM_FIELD_MAXDURABILITY].UInt32Value;
                }
            }

            // Container Fields
            if (objectType == ObjectType.Container)
            {
                int CONTAINER_FIELD_NUM_SLOTS = LegacyVersion.GetUpdateField(ContainerField.CONTAINER_FIELD_NUM_SLOTS);
                if (CONTAINER_FIELD_NUM_SLOTS >= 0 && updateMaskArray[CONTAINER_FIELD_NUM_SLOTS])
                {
                    updateData.ContainerData.NumSlots = updates[CONTAINER_FIELD_NUM_SLOTS].UInt32Value;
                }
                int CONTAINER_FIELD_SLOT_1 = LegacyVersion.GetUpdateField(ContainerField.CONTAINER_FIELD_SLOT_1);
                if (CONTAINER_FIELD_SLOT_1 >= 0)
                {
                    for (int i = 0; i < 36; i++)
                    {
                        if (updateMaskArray[CONTAINER_FIELD_SLOT_1 + i * 2])
                        {
                            updateData.ContainerData.Slots[i] = GetGuidValue(updates, CONTAINER_FIELD_SLOT_1 + i * 2).To128(GetSession().GameState);
                        }
                    }
                }
            }

            // Unit Fields
            if ((objectType == ObjectType.Unit) ||
                (objectType == ObjectType.Player) ||
                (objectType == ObjectType.ActivePlayer))
            {
                int UNIT_FIELD_CHARM = LegacyVersion.GetUpdateField(UnitField.UNIT_FIELD_CHARM);
                if (UNIT_FIELD_CHARM >= 0 && updateMaskArray[UNIT_FIELD_CHARM])
                {
                    updateData.UnitData.Charm = GetGuidValue(updates, UnitField.UNIT_FIELD_CHARM).To128(GetSession().GameState);
                }
                int UNIT_FIELD_SUMMON = LegacyVersion.GetUpdateField(UnitField.UNIT_FIELD_SUMMON);
                if (UNIT_FIELD_SUMMON >= 0 && updateMaskArray[UNIT_FIELD_SUMMON])
                {
                    updateData.UnitData.Summon = GetGuidValue(updates, UnitField.UNIT_FIELD_SUMMON).To128(GetSession().GameState);
                }
                int UNIT_FIELD_CHARMEDBY = LegacyVersion.GetUpdateField(UnitField.UNIT_FIELD_CHARMEDBY);
                if (UNIT_FIELD_CHARMEDBY >= 0 && updateMaskArray[UNIT_FIELD_CHARMEDBY])
                {
                    updateData.UnitData.CharmedBy = GetGuidValue(updates, UnitField.UNIT_FIELD_CHARMEDBY).To128(GetSession().GameState);
                }
                int UNIT_FIELD_SUMMONEDBY = LegacyVersion.GetUpdateField(UnitField.UNIT_FIELD_SUMMONEDBY);
                if (UNIT_FIELD_SUMMONEDBY >= 0 && updateMaskArray[UNIT_FIELD_SUMMONEDBY])
                {
                    updateData.UnitData.SummonedBy = GetGuidValue(updates, UnitField.UNIT_FIELD_SUMMONEDBY).To128(GetSession().GameState);
                }
                int UNIT_FIELD_CREATEDBY = LegacyVersion.GetUpdateField(UnitField.UNIT_FIELD_CREATEDBY);
                if (UNIT_FIELD_CREATEDBY >= 0 && updateMaskArray[UNIT_FIELD_CREATEDBY])
                {
                    updateData.UnitData.CreatedBy = GetGuidValue(updates, UnitField.UNIT_FIELD_CREATEDBY).To128(GetSession().GameState);
                }
                int UNIT_FIELD_TARGET = LegacyVersion.GetUpdateField(UnitField.UNIT_FIELD_TARGET);
                if (UNIT_FIELD_TARGET >= 0 && updateMaskArray[UNIT_FIELD_TARGET])
                {
                    updateData.UnitData.Target = GetGuidValue(updates, UnitField.UNIT_FIELD_TARGET).To128(GetSession().GameState);
                }
                int UNIT_FIELD_CHANNEL_OBJECT = LegacyVersion.GetUpdateField(UnitField.UNIT_FIELD_CHANNEL_OBJECT);
                if (UNIT_FIELD_CHANNEL_OBJECT >= 0 && updateMaskArray[UNIT_FIELD_CHANNEL_OBJECT])
                {
                    updateData.UnitData.ChannelObject = GetGuidValue(updates, UnitField.UNIT_FIELD_CHANNEL_OBJECT).To128(GetSession().GameState);
                }
                int UNIT_FIELD_HEALTH = LegacyVersion.GetUpdateField(UnitField.UNIT_FIELD_HEALTH);
                if (UNIT_FIELD_HEALTH >= 0 && updateMaskArray[UNIT_FIELD_HEALTH])
                {
                    updateData.UnitData.Health = updates[UNIT_FIELD_HEALTH].Int32Value;
                }
                int UNIT_FIELD_MAXHEALTH = LegacyVersion.GetUpdateField(UnitField.UNIT_FIELD_MAXHEALTH);
                if (UNIT_FIELD_MAXHEALTH >= 0 && updateMaskArray[UNIT_FIELD_MAXHEALTH])
                {
                    updateData.UnitData.MaxHealth = updates[UNIT_FIELD_MAXHEALTH].Int32Value;
                }
                int UNIT_FIELD_LEVEL = LegacyVersion.GetUpdateField(UnitField.UNIT_FIELD_LEVEL);
                if (UNIT_FIELD_LEVEL >= 0 && updateMaskArray[UNIT_FIELD_LEVEL])
                {
                    updateData.UnitData.Level = updates[UNIT_FIELD_LEVEL].Int32Value;
                }
                int UNIT_FIELD_FACTIONTEMPLATE = LegacyVersion.GetUpdateField(UnitField.UNIT_FIELD_FACTIONTEMPLATE);
                if (UNIT_FIELD_FACTIONTEMPLATE >= 0 && updateMaskArray[UNIT_FIELD_FACTIONTEMPLATE])
                {
                    updateData.UnitData.FactionTemplate = updates[UNIT_FIELD_FACTIONTEMPLATE].Int32Value;
                }

                int UNIT_FIELD_BYTES_0 = LegacyVersion.GetUpdateField(UnitField.UNIT_FIELD_BYTES_0);
                if (UNIT_FIELD_BYTES_0 >= 0 && updateMaskArray[UNIT_FIELD_BYTES_0])
                {
                    updateData.UnitData.RaceId = (byte)(updates[UNIT_FIELD_BYTES_0].UInt32Value & 0xFF);
                    updateData.UnitData.ClassId = (byte)((updates[UNIT_FIELD_BYTES_0].UInt32Value >> 8) & 0xFF);
                    updateData.UnitData.SexId = (byte)((updates[UNIT_FIELD_BYTES_0].UInt32Value >> 16) & 0xFF);
                    updateData.UnitData.DisplayPower = (byte)((updates[UNIT_FIELD_BYTES_0].UInt32Value >> 24) & 0xFF);

                    if (guid.GetHighType() == HighGuidType.Pet && updateData.UnitData.DisplayPower == (uint)PowerType.Focus)
                        GetSession().GameState.HunterPetGuids.Add(guid);

                    if (objectType == ObjectType.Unit)
                        GetSession().GameState.StoreCreatureClass(guid.GetEntry(), (Class)updateData.UnitData.ClassId);
                    else
                        updateData.PlayerData.ArenaFaction = (byte)(GameData.IsAllianceRace((Race)updateData.UnitData.RaceId) ? 1 : 0);
                }

                int UNIT_FIELD_POWER1 = LegacyVersion.GetUpdateField(UnitField.UNIT_FIELD_POWER1);
                if (UNIT_FIELD_POWER1 >= 0)
                {
                    for (int i = 0; i < LegacyVersion.GetPowersCount(); i++)
                    {
                        if (updateMaskArray[UNIT_FIELD_POWER1 + i])
                        {
                            if (powerUpdate != null && 
                               (guid == GetSession().GameState.CurrentPlayerGuid || guid == GetSession().GameState.CurrentPetGuid))
                                powerUpdate.Powers.Add(new PowerUpdatePower(updates[UNIT_FIELD_POWER1 + i].Int32Value, (byte)i));

                            sbyte powerSlot;
                            if (GetSession().GameState.HunterPetGuids.Contains(guid))
                                powerSlot = ClassPowerTypes.GetPowerSlotForPet((PowerType)i);
                            else
                            {
                                Class classId;
                                if (updateData.UnitData.ClassId != null)
                                    classId = (Class)updateData.UnitData.ClassId;
                                else
                                    classId = GetSession().GameState.GetUnitClass(guid.To128(GetSession().GameState));
                                powerSlot = ClassPowerTypes.GetPowerSlotForClass(classId, (PowerType)i);
                            }
                                
                            if (powerSlot >= 0)
                                updateData.UnitData.Power[powerSlot] = updates[UNIT_FIELD_POWER1 + i].Int32Value;
                        }
                    }
                }
                int UNIT_FIELD_MAXPOWER1 = LegacyVersion.GetUpdateField(UnitField.UNIT_FIELD_MAXPOWER1);
                if (UNIT_FIELD_MAXPOWER1 >= 0)
                {
                    for (int i = 0; i < LegacyVersion.GetPowersCount(); i++)
                    {
                        if (updateMaskArray[UNIT_FIELD_MAXPOWER1 + i])
                        {
                            Class classId;
                            if (updateData.UnitData.ClassId != null)
                                classId = (Class)updateData.UnitData.ClassId;
                            else
                                classId = GetSession().GameState.GetUnitClass(guid.To128(GetSession().GameState));

                            sbyte powerSlot;
                            if (GetSession().GameState.HunterPetGuids.Contains(guid))
                                powerSlot = ClassPowerTypes.GetPowerSlotForPet((PowerType)i);
                            else
                                powerSlot = ClassPowerTypes.GetPowerSlotForClass(classId, (PowerType)i);

                            if (powerSlot >= 0)
                                updateData.UnitData.MaxPower[powerSlot] = updates[UNIT_FIELD_MAXPOWER1 + i].Int32Value;

                            if (i == (byte)PowerType.Energy)
                            {
                                powerSlot = ClassPowerTypes.GetPowerSlotForClass(classId, PowerType.ComboPoints);
                                if (powerSlot >= 0)
                                    updateData.UnitData.MaxPower[powerSlot] = 5;
                            }
                        }
                    }
                }
                int UNIT_VIRTUAL_ITEM_SLOT_DISPLAY = LegacyVersion.GetUpdateField(UnitField.UNIT_VIRTUAL_ITEM_SLOT_DISPLAY);
                if (UNIT_VIRTUAL_ITEM_SLOT_DISPLAY >= 0)
                {
                    for (int i = 0; i < 3; i++)
                    {
                        if (updateMaskArray[UNIT_VIRTUAL_ITEM_SLOT_DISPLAY + i])
                        {
                            uint itemDisplayId = updates[UNIT_VIRTUAL_ITEM_SLOT_DISPLAY + i].UInt32Value;
                            uint itemId = GameData.GetItemIdWithDisplayId(itemDisplayId);
                            if (itemId != 0)
                            {
                                VisibleItem visibleItem = new VisibleItem();
                                visibleItem.ItemID = (int)itemId;
                                updateData.UnitData.VirtualItems[i] = visibleItem;
                            }
                        }
                    }
                }
                int UNIT_VIRTUAL_ITEM_SLOT_ID = LegacyVersion.GetUpdateField(UnitField.UNIT_VIRTUAL_ITEM_SLOT_ID);
                if (UNIT_VIRTUAL_ITEM_SLOT_ID >= 0)
                {
                    for (int i = 0; i < 3; i++)
                    {
                        if (updateMaskArray[UNIT_VIRTUAL_ITEM_SLOT_ID + i])
                        {
                            VisibleItem visibleItem = new VisibleItem();
                            visibleItem.ItemID = updates[UNIT_VIRTUAL_ITEM_SLOT_ID + i].Int32Value;
                            updateData.UnitData.VirtualItems[i] = visibleItem;
                        }
                    }
                }
                int UNIT_FIELD_FLAGS = LegacyVersion.GetUpdateField(UnitField.UNIT_FIELD_FLAGS);
                if (UNIT_FIELD_FLAGS >= 0 && updateMaskArray[UNIT_FIELD_FLAGS])
                {
                    if (LegacyVersion.RemovedInVersion(ClientVersionBuild.V2_0_1_6180))
                    {
                        UnitFlagsVanilla vanillaFlags = (UnitFlagsVanilla)updates[UNIT_FIELD_FLAGS].UInt32Value;
                        updateData.UnitData.Flags = (uint)(vanillaFlags.CastFlags<UnitFlags>());

                        if (vanillaFlags.HasAnyFlag(UnitFlagsVanilla.PetRename))
                        {
                            if (updateData.UnitData.PetFlags == null)
                                updateData.UnitData.PetFlags = (byte)PetFlags.CanBeRenamed;
                            else
                                updateData.UnitData.PetFlags |= (byte)PetFlags.CanBeRenamed;
                        }
                        if (vanillaFlags.HasAnyFlag(UnitFlagsVanilla.PetAbandon))
                        {
                            if (updateData.UnitData.PetFlags == null)
                                updateData.UnitData.PetFlags = (byte)PetFlags.CanBeAbandoned;
                            else
                                updateData.UnitData.PetFlags |= (byte)PetFlags.CanBeAbandoned;
                        }
                    }
                    else
                    {
                        updateData.UnitData.Flags = updates[UNIT_FIELD_FLAGS].UInt32Value;
                    }

                    // Here because of this bullshit in cmangos:
                    // https://github.com/cmangos/mangos-tbc/blob/fd093b33071b546545cc5973608304bccc5a041b/src/game/Entities/Object.cpp#L544
                    if (updateData.UnitData.Flags.HasAnyFlag(UnitFlags.ServerControlled) && isCreate &&
                        guid == GetSession().GameState.CurrentPlayerGuid && updateData.CreateData.MoveSpline == null)
                        updateData.UnitData.Flags &= ~(uint)UnitFlags.ServerControlled;

                    if (LegacyVersion.RemovedInVersion(ClientVersionBuild.V3_0_2_9056) &&
                        updateData.UnitData.PvpFlags == null)
                        updateData.UnitData.PvpFlags = ReadPvPFlags(updates);
                }
                int UNIT_FIELD_FLAGS_2 = LegacyVersion.GetUpdateField(UnitField.UNIT_FIELD_FLAGS_2);
                if (UNIT_FIELD_FLAGS_2 >= 0 && updateMaskArray[UNIT_FIELD_FLAGS_2])
                {
                    updateData.UnitData.Flags2 = updates[UNIT_FIELD_FLAGS_2].UInt32Value;
                }
                int UNIT_FIELD_AURASTATE = LegacyVersion.GetUpdateField(UnitField.UNIT_FIELD_AURASTATE);
                if (UNIT_FIELD_AURASTATE >= 0 && updateMaskArray[UNIT_FIELD_AURASTATE])
                {
                    updateData.UnitData.AuraState = updates[UNIT_FIELD_AURASTATE].UInt32Value;
                }
                int UNIT_FIELD_BASEATTACKTIME = LegacyVersion.GetUpdateField(UnitField.UNIT_FIELD_BASEATTACKTIME);
                if (UNIT_FIELD_BASEATTACKTIME >= 0)
                {
                    for (int i = 0; i < 2; i++)
                    {
                        if (updateMaskArray[UNIT_FIELD_BASEATTACKTIME + i])
                            updateData.UnitData.AttackRoundBaseTime[i] = updates[UNIT_FIELD_BASEATTACKTIME + i].UInt32Value;
                    }
                }
                int UNIT_FIELD_RANGEDATTACKTIME = LegacyVersion.GetUpdateField(UnitField.UNIT_FIELD_RANGEDATTACKTIME);
                if (UNIT_FIELD_RANGEDATTACKTIME >= 0 && updateMaskArray[UNIT_FIELD_RANGEDATTACKTIME])
                {
                    updateData.UnitData.RangedAttackRoundBaseTime = updates[UNIT_FIELD_RANGEDATTACKTIME].UInt32Value;
                }
                int UNIT_FIELD_BOUNDINGRADIUS = LegacyVersion.GetUpdateField(UnitField.UNIT_FIELD_BOUNDINGRADIUS);
                if (UNIT_FIELD_BOUNDINGRADIUS >= 0 && updateMaskArray[UNIT_FIELD_BOUNDINGRADIUS])
                {
                    updateData.UnitData.BoundingRadius = updates[UNIT_FIELD_BOUNDINGRADIUS].FloatValue;
                }
                int UNIT_FIELD_COMBATREACH = LegacyVersion.GetUpdateField(UnitField.UNIT_FIELD_COMBATREACH);
                if (UNIT_FIELD_COMBATREACH >= 0 && updateMaskArray[UNIT_FIELD_COMBATREACH])
                {
                    updateData.UnitData.CombatReach = updates[UNIT_FIELD_COMBATREACH].FloatValue;
                }
                int UNIT_FIELD_DISPLAYID = LegacyVersion.GetUpdateField(UnitField.UNIT_FIELD_DISPLAYID);
                if (UNIT_FIELD_DISPLAYID >= 0 && updateMaskArray[UNIT_FIELD_DISPLAYID])
                {
                    updateData.UnitData.DisplayID = updates[UNIT_FIELD_DISPLAYID].Int32Value;

                    // in post vanilla versions, the client automatically multiplies the scale
                    // the server sends it by the default scale for this display id in the dbc
                    // this is not the case in 1.12, so we have to adjust the unit scale here
                    if (LegacyVersion.RemovedInVersion(ClientVersionBuild.V2_0_1_6180))
                        updateData.UnitData.DisplayScale = 1.0f / GameData.GetUnitDisplayScale((uint)updateData.UnitData.DisplayID);
                }
                int UNIT_FIELD_NATIVEDISPLAYID = LegacyVersion.GetUpdateField(UnitField.UNIT_FIELD_NATIVEDISPLAYID);
                if (UNIT_FIELD_NATIVEDISPLAYID >= 0 && updateMaskArray[UNIT_FIELD_NATIVEDISPLAYID])
                {
                    updateData.UnitData.NativeDisplayID = updates[UNIT_FIELD_NATIVEDISPLAYID].Int32Value;
                }
                int UNIT_FIELD_MOUNTDISPLAYID = LegacyVersion.GetUpdateField(UnitField.UNIT_FIELD_MOUNTDISPLAYID);
                if (UNIT_FIELD_MOUNTDISPLAYID >= 0 && updateMaskArray[UNIT_FIELD_MOUNTDISPLAYID])
                {
                    updateData.UnitData.MountDisplayID = updates[UNIT_FIELD_MOUNTDISPLAYID].Int32Value;

                    if (!isCreate && guid == GetSession().GameState.CurrentPlayerGuid &&
                        LegacyVersion.RemovedInVersion(ClientVersionBuild.V3_0_2_9056))
                    {
                        MoveSetCollisionHeight height = new();
                        height.MoverGUID = guid;
                        height.Height = updateData.UnitData.MountDisplayID != 0 ? PlayerHeight.Mounted : PlayerHeight.Normal;
                        height.MountDisplayID = (uint)updateData.UnitData.MountDisplayID;
<<<<<<< HEAD
                        var cachedScale = GetSession().GameState.GetLegacyFieldValueFloat(GetSession().GameState.CurrentPlayerGuid, ObjectField.OBJECT_FIELD_SCALE_X);
=======

                        float cachedScale = 0;
                        if (OBJECT_FIELD_SCALE_X >= 0 && updates.ContainsKey(OBJECT_FIELD_SCALE_X))
                            cachedScale = updates[OBJECT_FIELD_SCALE_X].FloatValue;

>>>>>>> 69642380
                        if (cachedScale != 0)
                        {
                            height.Scale = cachedScale;
                            height.Height *= height.Scale;
                        }
<<<<<<< HEAD
=======

>>>>>>> 69642380
                        height.Reason = 1; // Mount
                        SendPacketToClient(height);
                    }
                }
                int UNIT_FIELD_MINDAMAGE = LegacyVersion.GetUpdateField(UnitField.UNIT_FIELD_MINDAMAGE);
                if (UNIT_FIELD_MINDAMAGE >= 0 && updateMaskArray[UNIT_FIELD_MINDAMAGE])
                {
                    updateData.UnitData.MinDamage = updates[UNIT_FIELD_MINDAMAGE].FloatValue;
                }
                int UNIT_FIELD_MAXDAMAGE = LegacyVersion.GetUpdateField(UnitField.UNIT_FIELD_MAXDAMAGE);
                if (UNIT_FIELD_MAXDAMAGE >= 0 && updateMaskArray[UNIT_FIELD_MAXDAMAGE])
                {
                    updateData.UnitData.MaxDamage = updates[UNIT_FIELD_MAXDAMAGE].FloatValue;
                }
                int UNIT_FIELD_MINOFFHANDDAMAGE = LegacyVersion.GetUpdateField(UnitField.UNIT_FIELD_MINOFFHANDDAMAGE);
                if (UNIT_FIELD_MINOFFHANDDAMAGE >= 0 && updateMaskArray[UNIT_FIELD_MINOFFHANDDAMAGE])
                {
                    updateData.UnitData.MinOffHandDamage = updates[UNIT_FIELD_MINOFFHANDDAMAGE].FloatValue;
                }
                int UNIT_FIELD_MAXOFFHANDDAMAGE = LegacyVersion.GetUpdateField(UnitField.UNIT_FIELD_MAXOFFHANDDAMAGE);
                if (UNIT_FIELD_MAXOFFHANDDAMAGE >= 0 && updateMaskArray[UNIT_FIELD_MAXOFFHANDDAMAGE])
                {
                    updateData.UnitData.MaxOffHandDamage = updates[UNIT_FIELD_MAXOFFHANDDAMAGE].FloatValue;
                }
                int UNIT_FIELD_BYTES_1 = LegacyVersion.GetUpdateField(UnitField.UNIT_FIELD_BYTES_1);
                if (UNIT_FIELD_BYTES_1 >= 0 && updateMaskArray[UNIT_FIELD_BYTES_1])
                {
                    updateData.UnitData.StandState = (byte)(updates[UNIT_FIELD_BYTES_1].UInt32Value & 0xFF);

                    byte petLoyaltyIndex = (byte)((updates[UNIT_FIELD_BYTES_1].UInt32Value >> 8) & 0xFF);
                    if (petLoyaltyIndex != 238)
                        updateData.UnitData.PetLoyaltyIndex = petLoyaltyIndex;

                    if (LegacyVersion.AddedInVersion(ClientVersionBuild.V2_4_0_8089))
                    {
                        updateData.UnitData.VisFlags = (byte)((updates[UNIT_FIELD_BYTES_1].UInt32Value >> 16) & 0xFF);
                        updateData.UnitData.AnimTier = (byte)((updates[UNIT_FIELD_BYTES_1].UInt32Value >> 24) & 0xFF);
                    }
                    else
                    {
                        updateData.UnitData.ShapeshiftForm = (byte)((updates[UNIT_FIELD_BYTES_1].UInt32Value >> 16) & 0xFF);
                        updateData.UnitData.VisFlags = (byte)((updates[UNIT_FIELD_BYTES_1].UInt32Value >> 24) & 0xFF);
                    }
                }
                int UNIT_FIELD_PETNUMBER = LegacyVersion.GetUpdateField(UnitField.UNIT_FIELD_PETNUMBER);
                if (UNIT_FIELD_PETNUMBER >= 0 && updateMaskArray[UNIT_FIELD_PETNUMBER])
                {
                    updateData.UnitData.PetNumber = updates[UNIT_FIELD_PETNUMBER].UInt32Value;
                }
                int UNIT_FIELD_PET_NAME_TIMESTAMP = LegacyVersion.GetUpdateField(UnitField.UNIT_FIELD_PET_NAME_TIMESTAMP);
                if (UNIT_FIELD_PET_NAME_TIMESTAMP >= 0 && updateMaskArray[UNIT_FIELD_PET_NAME_TIMESTAMP])
                {
                    updateData.UnitData.PetNameTimestamp = updates[UNIT_FIELD_PET_NAME_TIMESTAMP].UInt32Value;
                }
                int UNIT_FIELD_PETEXPERIENCE = LegacyVersion.GetUpdateField(UnitField.UNIT_FIELD_PETEXPERIENCE);
                if (UNIT_FIELD_PETEXPERIENCE >= 0 && updateMaskArray[UNIT_FIELD_PETEXPERIENCE])
                {
                    updateData.UnitData.PetExperience = updates[UNIT_FIELD_PETEXPERIENCE].UInt32Value;
                }
                int UNIT_FIELD_PETNEXTLEVELEXP = LegacyVersion.GetUpdateField(UnitField.UNIT_FIELD_PETNEXTLEVELEXP);
                if (UNIT_FIELD_PETNEXTLEVELEXP >= 0 && updateMaskArray[UNIT_FIELD_PETNEXTLEVELEXP])
                {
                    updateData.UnitData.PetNextLevelExperience = updates[UNIT_FIELD_PETNEXTLEVELEXP].UInt32Value;
                }
                int UNIT_DYNAMIC_FLAGS = LegacyVersion.GetUpdateField(UnitField.UNIT_DYNAMIC_FLAGS);
                if (UNIT_DYNAMIC_FLAGS >= 0 && updateMaskArray[UNIT_DYNAMIC_FLAGS])
                {
                    UnitDynamicFlagsLegacy flags = (UnitDynamicFlagsLegacy)(updates[UNIT_DYNAMIC_FLAGS].UInt32Value);
                    if (flags.HasFlag(UnitDynamicFlagsLegacy.Tapped) && flags.HasFlag(UnitDynamicFlagsLegacy.TappedByPlayer))
                        flags &= ~(UnitDynamicFlagsLegacy.Tapped | UnitDynamicFlagsLegacy.TappedByPlayer);
                    updateData.ObjectData.DynamicFlags = (uint)flags.CastFlags<UnitDynamicFlagsModern>();

                    if (LegacyVersion.RemovedInVersion(ClientVersionBuild.V2_0_1_6180))
                    {
                        if (updateData.UnitData.Flags2 == null)
                            updateData.UnitData.Flags2 = (uint)UnitFlags2.RegeneratePower;
                        if (flags.HasAnyFlag(UnitDynamicFlagsLegacy.AppearDead))
                            updateData.UnitData.Flags2 |= (uint)UnitFlags2.FeignDeath;
                    }
                }
                int UNIT_CHANNEL_SPELL = LegacyVersion.GetUpdateField(UnitField.UNIT_CHANNEL_SPELL);
                if (UNIT_CHANNEL_SPELL >= 0 && updateMaskArray[UNIT_CHANNEL_SPELL])
                {
                    UnitChannel channel = new UnitChannel();
                    channel.SpellID = updates[UNIT_CHANNEL_SPELL].Int32Value;
                    channel.SpellXSpellVisualID = (int)GameData.GetSpellVisual((uint)channel.SpellID);
                    updateData.UnitData.ChannelData = channel;
                }
                int UNIT_MOD_CAST_SPEED = LegacyVersion.GetUpdateField(UnitField.UNIT_MOD_CAST_SPEED);
                if (UNIT_MOD_CAST_SPEED >= 0 && updateMaskArray[UNIT_MOD_CAST_SPEED])
                {
                    updateData.UnitData.ModCastSpeed = updates[UNIT_MOD_CAST_SPEED].FloatValue;
                }
                int UNIT_CREATED_BY_SPELL = LegacyVersion.GetUpdateField(UnitField.UNIT_CREATED_BY_SPELL);
                if (UNIT_CREATED_BY_SPELL >= 0 && updateMaskArray[UNIT_CREATED_BY_SPELL])
                {
                    updateData.UnitData.CreatedBySpell = updates[UNIT_CREATED_BY_SPELL].Int32Value;

                    if (LegacyVersion.RemovedInVersion(ClientVersionBuild.V2_0_1_6180) &&
                        isCreate && updateData.UnitData.CreatedBy == GetSession().GameState.CurrentPlayerGuid)
                    {
                        int totemSlot = GameData.GetTotemSlotForSpell((uint)updateData.UnitData.CreatedBySpell);
                        if (totemSlot >= 0)
                        {
                            TotemCreated totem = new();
                            totem.Slot = (byte)totemSlot;
                            totem.Totem = guid;
                            totem.Duration = 120000;
                            totem.SpellId = (uint)updateData.UnitData.CreatedBySpell;
                            totem.CannotDismiss = true;
                            SendPacketToClient(totem);
                        }
                    }
                }
                int UNIT_NPC_FLAGS = LegacyVersion.GetUpdateField(UnitField.UNIT_NPC_FLAGS);
                if (UNIT_NPC_FLAGS >= 0 && updateMaskArray[UNIT_NPC_FLAGS])
                {
                    if (LegacyVersion.RemovedInVersion(ClientVersionBuild.V2_0_1_6180))
                    {
                        NPCFlagsVanilla vanillaFlags = (NPCFlagsVanilla)updates[UNIT_NPC_FLAGS].UInt32Value;
                        updateData.UnitData.NpcFlags[0] = (uint)(vanillaFlags.CastFlags<NPCFlags>());
                    }
                    else
                    {
                        updateData.UnitData.NpcFlags[0] = updates[UNIT_NPC_FLAGS].UInt32Value;
                    }
                }
                int UNIT_NPC_EMOTESTATE = LegacyVersion.GetUpdateField(UnitField.UNIT_NPC_EMOTESTATE);
                if (UNIT_NPC_EMOTESTATE >= 0 && updateMaskArray[UNIT_NPC_EMOTESTATE])
                {
                    updateData.UnitData.EmoteState = updates[UNIT_NPC_EMOTESTATE].Int32Value;
                }
                int UNIT_TRAINING_POINTS = LegacyVersion.GetUpdateField(UnitField.UNIT_TRAINING_POINTS);
                if (UNIT_TRAINING_POINTS >= 0 && updateMaskArray[UNIT_TRAINING_POINTS])
                {
                    updateData.UnitData.TrainingPointsUsed = (ushort)(updates[UNIT_TRAINING_POINTS].UInt32Value & 0xFFFF);
                    updateData.UnitData.TrainingPointsTotal = (ushort)((updates[UNIT_TRAINING_POINTS].UInt32Value >> 16) & 0xFFFF);
                }
                int UNIT_FIELD_STAT0 = LegacyVersion.GetUpdateField(UnitField.UNIT_FIELD_STAT0);
                if (UNIT_FIELD_STAT0 >= 0)
                {
                    for (int i = 0; i < 5; i++)
                    {
                        if (updateMaskArray[UNIT_FIELD_STAT0 + i])
                            updateData.UnitData.Stats[i] = updates[UNIT_FIELD_STAT0 + i].Int32Value;
                    }
                }
                int UNIT_FIELD_POSSTAT0 = LegacyVersion.GetUpdateField(UnitField.UNIT_FIELD_POSSTAT0);
                if (UNIT_FIELD_POSSTAT0 >= 0)
                {
                    for (int i = 0; i < 5; i++)
                    {
                        if (updateMaskArray[UNIT_FIELD_POSSTAT0 + i])
                            updateData.UnitData.StatPosBuff[i] = updates[UNIT_FIELD_POSSTAT0 + i].Int32Value;
                    }
                }
                int UNIT_FIELD_NEGSTAT0 = LegacyVersion.GetUpdateField(UnitField.UNIT_FIELD_NEGSTAT0);
                if (UNIT_FIELD_NEGSTAT0 >= 0)
                {
                    for (int i = 0; i < 5; i++)
                    {
                        if (updateMaskArray[UNIT_FIELD_NEGSTAT0 + i])
                            updateData.UnitData.StatNegBuff[i] = updates[UNIT_FIELD_NEGSTAT0 + i].Int32Value;
                    }
                }
                int UNIT_FIELD_RESISTANCES = LegacyVersion.GetUpdateField(UnitField.UNIT_FIELD_RESISTANCES);
                if (UNIT_FIELD_RESISTANCES >= 0)
                {
                    for (int i = 0; i < 7; i++)
                    {
                        if (updateMaskArray[UNIT_FIELD_RESISTANCES + i])
                            updateData.UnitData.Resistances[i] = updates[UNIT_FIELD_RESISTANCES + i].Int32Value;
                    }
                }
                int UNIT_FIELD_RESISTANCEBUFFMODSPOSITIVE = LegacyVersion.GetUpdateField(UnitField.UNIT_FIELD_RESISTANCEBUFFMODSPOSITIVE);
                if (UNIT_FIELD_RESISTANCEBUFFMODSPOSITIVE >= 0)
                {
                    for (int i = 0; i < 7; i++)
                    {
                        if (updateMaskArray[UNIT_FIELD_RESISTANCEBUFFMODSPOSITIVE + i])
                            updateData.UnitData.ResistanceBuffModsPositive[i] = updates[UNIT_FIELD_RESISTANCEBUFFMODSPOSITIVE + i].Int32Value;
                    }
                }
                int UNIT_FIELD_RESISTANCEBUFFMODSNEGATIVE = LegacyVersion.GetUpdateField(UnitField.UNIT_FIELD_RESISTANCEBUFFMODSNEGATIVE);
                if (UNIT_FIELD_RESISTANCEBUFFMODSNEGATIVE >= 0)
                {
                    for (int i = 0; i < 7; i++)
                    {
                        if (updateMaskArray[UNIT_FIELD_RESISTANCEBUFFMODSNEGATIVE + i])
                            updateData.UnitData.ResistanceBuffModsNegative[i] = updates[UNIT_FIELD_RESISTANCEBUFFMODSNEGATIVE + i].Int32Value;
                    }
                }
                int UNIT_FIELD_BASE_MANA = LegacyVersion.GetUpdateField(UnitField.UNIT_FIELD_BASE_MANA);
                if (UNIT_FIELD_BASE_MANA >= 0 && updateMaskArray[UNIT_FIELD_BASE_MANA])
                {
                    updateData.UnitData.BaseMana = updates[UNIT_FIELD_BASE_MANA].Int32Value;
                }
                int UNIT_FIELD_BASE_HEALTH = LegacyVersion.GetUpdateField(UnitField.UNIT_FIELD_BASE_HEALTH);
                if (UNIT_FIELD_BASE_HEALTH >= 0 && updateMaskArray[UNIT_FIELD_BASE_HEALTH])
                {
                    updateData.UnitData.BaseHealth = updates[UNIT_FIELD_BASE_HEALTH].Int32Value;
                }
                int UNIT_FIELD_BYTES_2 = LegacyVersion.GetUpdateField(UnitField.UNIT_FIELD_BYTES_2);
                if (UNIT_FIELD_BYTES_2 >= 0 && updateMaskArray[UNIT_FIELD_BYTES_2])
                {
                    updateData.UnitData.SheatheState = (byte)(updates[UNIT_FIELD_BYTES_2].UInt32Value & 0xFF);

                    if (LegacyVersion.AddedInVersion(ClientVersionBuild.V3_0_2_9056))
                        updateData.UnitData.PvpFlags = (byte)((updates[UNIT_FIELD_BYTES_2].UInt32Value >> 8) & 0xFF);

                    if (LegacyVersion.AddedInVersion(ClientVersionBuild.V2_0_1_6180))
                        updateData.UnitData.PetFlags = (byte)((updates[UNIT_FIELD_BYTES_2].UInt32Value >> 16) & 0xFF);

                    if (LegacyVersion.AddedInVersion(ClientVersionBuild.V2_4_0_8089))
                        updateData.UnitData.ShapeshiftForm = (byte)((updates[UNIT_FIELD_BYTES_2].UInt32Value >> 24) & 0xFF);
                }
                int UNIT_FIELD_ATTACK_POWER = LegacyVersion.GetUpdateField(UnitField.UNIT_FIELD_ATTACK_POWER);
                if (UNIT_FIELD_ATTACK_POWER >= 0 && updateMaskArray[UNIT_FIELD_ATTACK_POWER])
                {
                    updateData.UnitData.AttackPower = updates[UNIT_FIELD_ATTACK_POWER].Int32Value;
                }
                int UNIT_FIELD_ATTACK_POWER_MODS = LegacyVersion.GetUpdateField(UnitField.UNIT_FIELD_ATTACK_POWER_MODS);
                if (UNIT_FIELD_ATTACK_POWER_MODS >= 0 && updateMaskArray[UNIT_FIELD_ATTACK_POWER_MODS])
                {
                    updateData.UnitData.AttackPowerModNeg = (updates[UNIT_FIELD_ATTACK_POWER_MODS].Int32Value & 0xFFFF);
                    updateData.UnitData.AttackPowerModPos = ((updates[UNIT_FIELD_ATTACK_POWER_MODS].Int32Value >> 16) & 0xFFFF);
                }
                int UNIT_FIELD_RANGED_ATTACK_POWER_MULTIPLIER = LegacyVersion.GetUpdateField(UnitField.UNIT_FIELD_RANGED_ATTACK_POWER_MULTIPLIER);
                if (UNIT_FIELD_RANGED_ATTACK_POWER_MULTIPLIER >= 0 && updateMaskArray[UNIT_FIELD_RANGED_ATTACK_POWER_MULTIPLIER])
                {
                    updateData.UnitData.AttackPowerMultiplier = updates[UNIT_FIELD_RANGED_ATTACK_POWER_MULTIPLIER].FloatValue;
                }
                int UNIT_FIELD_MINRANGEDDAMAGE = LegacyVersion.GetUpdateField(UnitField.UNIT_FIELD_MINRANGEDDAMAGE);
                if (UNIT_FIELD_MINRANGEDDAMAGE >= 0 && updateMaskArray[UNIT_FIELD_MINRANGEDDAMAGE])
                {
                    updateData.UnitData.MinRangedDamage = updates[UNIT_FIELD_MINRANGEDDAMAGE].FloatValue;
                }
                int UNIT_FIELD_MAXRANGEDDAMAGE = LegacyVersion.GetUpdateField(UnitField.UNIT_FIELD_MAXRANGEDDAMAGE);
                if (UNIT_FIELD_MAXRANGEDDAMAGE >= 0 && updateMaskArray[UNIT_FIELD_MAXRANGEDDAMAGE])
                {
                    updateData.UnitData.MaxRangedDamage = updates[UNIT_FIELD_MAXRANGEDDAMAGE].FloatValue;
                }
                int UNIT_FIELD_POWER_COST_MODIFIER = LegacyVersion.GetUpdateField(UnitField.UNIT_FIELD_POWER_COST_MODIFIER);
                if (UNIT_FIELD_POWER_COST_MODIFIER >= 0)
                {
                    for (int i = 0; i < 7; i++)
                    {
                        if (updateMaskArray[UNIT_FIELD_POWER_COST_MODIFIER + i])
                            updateData.UnitData.PowerCostModifier[i] = updates[UNIT_FIELD_POWER_COST_MODIFIER + i].Int32Value;
                    }
                }
                int UNIT_FIELD_POWER_COST_MULTIPLIER = LegacyVersion.GetUpdateField(UnitField.UNIT_FIELD_POWER_COST_MULTIPLIER);
                if (UNIT_FIELD_POWER_COST_MULTIPLIER >= 0)
                {
                    for (int i = 0; i < 7; i++)
                    {
                        if (updateMaskArray[UNIT_FIELD_POWER_COST_MULTIPLIER + i])
                            updateData.UnitData.PowerCostMultiplier[i] = updates[UNIT_FIELD_POWER_COST_MULTIPLIER + i].FloatValue;
                    }
                }
                int UNIT_FIELD_MAXHEALTHMODIFIER = LegacyVersion.GetUpdateField(UnitField.UNIT_FIELD_MAXHEALTHMODIFIER);
                if (UNIT_FIELD_MAXHEALTHMODIFIER >= 0 && updateMaskArray[UNIT_FIELD_MAXHEALTHMODIFIER])
                {
                    updateData.UnitData.MaxHealthModifier = updates[UNIT_FIELD_MAXHEALTHMODIFIER].FloatValue;
                }
                int UNIT_FIELD_AURA = LegacyVersion.GetUpdateField(UnitField.UNIT_FIELD_AURA);
                int UNIT_FIELD_AURAFLAGS = LegacyVersion.GetUpdateField(UnitField.UNIT_FIELD_AURAFLAGS);
                int UNIT_FIELD_AURALEVELS = LegacyVersion.GetUpdateField(UnitField.UNIT_FIELD_AURALEVELS);
                int UNIT_FIELD_AURAAPPLICATIONS = LegacyVersion.GetUpdateField(UnitField.UNIT_FIELD_AURAAPPLICATIONS);
                if (UNIT_FIELD_AURA > 0 && UNIT_FIELD_AURAFLAGS > 0 && UNIT_FIELD_AURALEVELS > 0 && UNIT_FIELD_AURAAPPLICATIONS > 0)
                {
                    int aurasCount = LegacyVersion.GetAuraSlotsCount();
                    for (byte i = 0; i < aurasCount; i++)
                    {
                        if (updateMaskArray[UNIT_FIELD_AURA + i] ||
                            updateMaskArray[UNIT_FIELD_AURALEVELS + i / 4] ||
                            updateMaskArray[UNIT_FIELD_AURAAPPLICATIONS + i / 4])
                        {
                            AuraInfo aura = new AuraInfo();
                            aura.Slot = i;
                            aura.AuraData = ReadAuraSlot(i, guid, updates);
                            if (aura.AuraData != null)
                            {
                                int durationLeft;
                                int durationFull;
                                GetSession().GameState.GetAuraDuration(guid, i, out durationLeft, out durationFull);
                                if (durationLeft > 0 && durationFull > 0)
                                {
                                    aura.AuraData.Flags |= AuraFlagsModern.Duration;
                                    aura.AuraData.Duration = durationFull;
                                    aura.AuraData.Remaining = durationLeft;
                                }
                                aura.AuraData.CastUnit = GetSession().GameState.GetAuraCaster(guid, i, aura.AuraData.SpellID);
                            }
                            else if (updateMaskArray[UNIT_FIELD_AURA + i])
                            {
                                GetSession().GameState.ClearAuraDuration(guid, i);
                                GetSession().GameState.ClearAuraCaster(guid, i);
                            }
                            if (aura.AuraData != null || updateMaskArray[UNIT_FIELD_AURA + i])
                                auraUpdate.Auras.Add(aura);
                        }
                    }
                }
            }

            // Player Fields
            if ((objectType == ObjectType.Player) ||
                (objectType == ObjectType.ActivePlayer))
            {
                int PLAYER_DUEL_ARBITER = LegacyVersion.GetUpdateField(PlayerField.PLAYER_DUEL_ARBITER);
                if (PLAYER_DUEL_ARBITER >= 0 && updateMaskArray[PLAYER_DUEL_ARBITER])
                {
                    updateData.PlayerData.DuelArbiter = GetGuidValue(updates, PlayerField.PLAYER_DUEL_ARBITER).To128(GetSession().GameState);
                }
                int PLAYER_FLAGS = LegacyVersion.GetUpdateField(PlayerField.PLAYER_FLAGS);
                if (PLAYER_FLAGS >= 0 && updateMaskArray[PLAYER_FLAGS])
                {
                    PlayerFlagsLegacy legacyFlags = (PlayerFlagsLegacy)updates[PLAYER_FLAGS].UInt32Value;
                    var flags = legacyFlags.CastFlags<PlayerFlags>();
                    if (updateData.Guid == GetSession().GameState.CurrentPlayerGuid)
                        GetSession().GameState.CurrentPlayerStorage.Settings.PatchFlags(ref flags); // Some patches like auto guild inv decline
                    updateData.PlayerData.PlayerFlags = (uint) flags;

                    if (updateData.PlayerData.PlayerFlagsEx == null)
                        updateData.PlayerData.PlayerFlagsEx = 0;
                    if (legacyFlags.HasAnyFlag(PlayerFlagsLegacy.HideHelm))
                        updateData.PlayerData.PlayerFlagsEx |= (uint)PlayerFlagsEx.HideHelm;
                    if (legacyFlags.HasAnyFlag(PlayerFlagsLegacy.HideCloak))
                        updateData.PlayerData.PlayerFlagsEx |= (uint)PlayerFlagsEx.HideCloak;

                    if (LegacyVersion.RemovedInVersion(ClientVersionBuild.V3_0_2_9056) &&
                        updateData.UnitData.PvpFlags == null)
                        updateData.UnitData.PvpFlags = ReadPvPFlags(updates);
                }
                else if (updateData.Guid == GetSession().GameState.CurrentPlayerGuid && GetSession().GameState.CurrentPlayerStorage.Settings.NeedToForcePatchFlags)
                { // If we did not patch the PlayerFlags the first time, we need to force include the field
                    PlayerFlags flags = GetSession().GameState.CurrentPlayerStorage.Settings.CreateNewFlags();
                    updateData.PlayerData.PlayerFlags = (uint) flags;
                }

                int PLAYER_GUILDID = LegacyVersion.GetUpdateField(PlayerField.PLAYER_GUILDID);
                if (PLAYER_GUILDID >= 0 && updateMaskArray[PLAYER_GUILDID])
                {
                    GetSession().GameState.StorePlayerGuildId(guid, updates[PLAYER_GUILDID].UInt32Value);
                    updateData.UnitData.GuildGUID = WowGuid128.Create(HighGuidType703.Guild, updates[PLAYER_GUILDID].UInt32Value);
                }
                int PLAYER_GUILDRANK = LegacyVersion.GetUpdateField(PlayerField.PLAYER_GUILDRANK);
                if (PLAYER_GUILDRANK >= 0 && updateMaskArray[PLAYER_GUILDRANK])
                {
                    updateData.PlayerData.GuildLevel = 25;
                    updateData.PlayerData.GuildRankID = updates[PLAYER_GUILDRANK].UInt32Value;
                }
                int PLAYER_GUILD_TIMESTAMP = LegacyVersion.GetUpdateField(PlayerField.PLAYER_GUILD_TIMESTAMP);
                if (PLAYER_GUILD_TIMESTAMP >= 0 && updateMaskArray[PLAYER_GUILD_TIMESTAMP])
                {
                    updateData.PlayerData.GuildTimeStamp = updates[PLAYER_GUILD_TIMESTAMP].Int32Value;
                }
                int PLAYER_QUEST_LOG_1_1 = LegacyVersion.GetUpdateField(PlayerField.PLAYER_QUEST_LOG_1_1);
                if (PLAYER_QUEST_LOG_1_1 >= 0)
                {
                    int questsCount = LegacyVersion.GetQuestLogSize();
                    for (int i = 0; i < questsCount; i++)
                    {
                        updateData.PlayerData.QuestLog[i] = ReadQuestLogEntry(i, updateMaskArray, updates);
                    }
                }
                int PLAYER_CHOSEN_TITLE = LegacyVersion.GetUpdateField(PlayerField.PLAYER_CHOSEN_TITLE);
                if (PLAYER_CHOSEN_TITLE >= 0 && updateMaskArray[PLAYER_CHOSEN_TITLE])
                {
                    updateData.PlayerData.ChosenTitle = updates[PLAYER_CHOSEN_TITLE].Int32Value;
                }
                int PLAYER_VISIBLE_ITEM_1_0 = LegacyVersion.GetUpdateField(PlayerField.PLAYER_VISIBLE_ITEM_1_0);
                if (PLAYER_VISIBLE_ITEM_1_0 >= 0) // vanilla and tbc
                {
                    int offset = LegacyVersion.AddedInVersion(ClientVersionBuild.V2_0_1_6180) ? 16 : 12;
                    for (int i = 0; i < 19; i++)
                    {
                        int itemIdIndex = PLAYER_VISIBLE_ITEM_1_0 + i * offset;
                        int enchantIdIndex = PLAYER_VISIBLE_ITEM_1_0 + 1 + i * offset;
                        if (updateMaskArray[itemIdIndex] || updateMaskArray[enchantIdIndex])
                        {
                            updateData.PlayerData.VisibleItems[i] = new VisibleItem();
                            if (updates.ContainsKey(itemIdIndex))
                                updateData.PlayerData.VisibleItems[i].ItemID = updates[itemIdIndex].Int32Value;
                            if (updates.ContainsKey(enchantIdIndex))
                                updateData.PlayerData.VisibleItems[i].ItemVisual = (ushort)GameData.GetItemEnchantVisual(updates[enchantIdIndex].UInt32Value);
                        }
                    }
                }
                int PLAYER_VISIBLE_ITEM_1_ENTRYID = LegacyVersion.GetUpdateField(PlayerField.PLAYER_VISIBLE_ITEM_1_ENTRYID);
                if (PLAYER_VISIBLE_ITEM_1_ENTRYID >= 0) // wotlk
                {
                    int offset = 2;
                    for (int i = 0; i < 19; i++)
                    {
                        if (updateMaskArray[PLAYER_VISIBLE_ITEM_1_ENTRYID + i * offset])
                        {
                            updateData.PlayerData.VisibleItems[i] = new VisibleItem();
                            updateData.PlayerData.VisibleItems[i].ItemID = updates[PLAYER_VISIBLE_ITEM_1_ENTRYID + i * offset].Int32Value;
                        }
                    }
                }
                int PLAYER_FIELD_INV_SLOT_HEAD = LegacyVersion.GetUpdateField(PlayerField.PLAYER_FIELD_INV_SLOT_HEAD);
                if (PLAYER_FIELD_INV_SLOT_HEAD >= 0)
                {
                    for (int i = 0; i < 23; i++)
                    {
                        if (updateMaskArray[PLAYER_FIELD_INV_SLOT_HEAD + i * 2])
                            updateData.ActivePlayerData.InvSlots[i] = GetGuidValue(updates, PLAYER_FIELD_INV_SLOT_HEAD + i * 2).To128(GetSession().GameState);
                    }
                }
                int PLAYER_FIELD_PACK_SLOT_1 = LegacyVersion.GetUpdateField(PlayerField.PLAYER_FIELD_PACK_SLOT_1);
                if (PLAYER_FIELD_PACK_SLOT_1 >= 0)
                {
                    for (int i = 0; i < 16; i++)
                    {
                        if (updateMaskArray[PLAYER_FIELD_PACK_SLOT_1 + i * 2])
                            updateData.ActivePlayerData.PackSlots[i] = GetGuidValue(updates, PLAYER_FIELD_PACK_SLOT_1 + i * 2).To128(GetSession().GameState);
                    }
                }
                int PLAYER_FIELD_BANK_SLOT_1 = LegacyVersion.GetUpdateField(PlayerField.PLAYER_FIELD_BANK_SLOT_1);
                if (PLAYER_FIELD_BANK_SLOT_1 >= 0)
                {
                    int bankSlots = LegacyVersion.AddedInVersion(ClientVersionBuild.V2_0_1_6180) ? 28 : 24; // 2.0.0.5965 Alpha 
                    for (int i = 0; i < bankSlots; i++)
                    {
                        if (updateMaskArray[PLAYER_FIELD_BANK_SLOT_1 + i * 2])
                            updateData.ActivePlayerData.BankSlots[i] = GetGuidValue(updates, PLAYER_FIELD_BANK_SLOT_1 + i * 2).To128(GetSession().GameState);
                    }
                }
                int PLAYER_FIELD_BANKBAG_SLOT_1 = LegacyVersion.GetUpdateField(PlayerField.PLAYER_FIELD_BANKBAG_SLOT_1);
                if (PLAYER_FIELD_BANKBAG_SLOT_1 >= 0)
                {
                    int bankBagSlots = LegacyVersion.AddedInVersion(ClientVersionBuild.V2_0_1_6180) ? 7 : 6; // 2.0.0.5965 Alpha 
                    for (int i = 0; i < bankBagSlots; i++)
                    {
                        if (updateMaskArray[PLAYER_FIELD_BANKBAG_SLOT_1 + i * 2])
                            updateData.ActivePlayerData.BankBagSlots[i] = GetGuidValue(updates, PLAYER_FIELD_BANKBAG_SLOT_1 + i * 2).To128(GetSession().GameState);
                    }
                }
                int PLAYER_FIELD_VENDORBUYBACK_SLOT_1 = LegacyVersion.GetUpdateField(PlayerField.PLAYER_FIELD_VENDORBUYBACK_SLOT_1);
                if (PLAYER_FIELD_VENDORBUYBACK_SLOT_1 >= 0)
                {
                    for (int i = 0; i < 12; i++)
                    {
                        if (updateMaskArray[PLAYER_FIELD_VENDORBUYBACK_SLOT_1 + i * 2])
                            updateData.ActivePlayerData.BuyBackSlots[i] = GetGuidValue(updates, PLAYER_FIELD_VENDORBUYBACK_SLOT_1 + i * 2).To128(GetSession().GameState);
                    }
                }
                int PLAYER_FIELD_KEYRING_SLOT_1 = LegacyVersion.GetUpdateField(PlayerField.PLAYER_FIELD_KEYRING_SLOT_1);
                if (PLAYER_FIELD_KEYRING_SLOT_1 >= 0)
                {
                    for (int i = 0; i < 32; i++)
                    {
                        if (updateMaskArray[PLAYER_FIELD_KEYRING_SLOT_1 + i * 2])
                            updateData.ActivePlayerData.KeyringSlots[i] = GetGuidValue(updates, PLAYER_FIELD_KEYRING_SLOT_1 + i * 2).To128(GetSession().GameState);
                    }
                }

                byte? skin = null;
                byte? face = null;
                byte? hairStyle = null;
                byte? hairColor = null;
                byte? facialHair = null;

                int PLAYER_BYTES = LegacyVersion.GetUpdateField(PlayerField.PLAYER_BYTES);
                if (PLAYER_BYTES >= 0 && updateMaskArray[PLAYER_BYTES])
                {
                    skin = (byte)(updates[PLAYER_BYTES].UInt32Value & 0xFF);
                    face = (byte)((updates[PLAYER_BYTES].UInt32Value >> 8) & 0xFF);
                    hairStyle = (byte)((updates[PLAYER_BYTES].UInt32Value >> 16) & 0xFF);
                    hairColor = (byte)((updates[PLAYER_BYTES].UInt32Value >> 24) & 0xFF);
                }

                RestInfo restInfo = isCreate && guid == GetSession().GameState.CurrentPlayerGuid ? new RestInfo() : null;
                if (restInfo != null)
                    restInfo.StateID = (uint)RestState.Normal;

                int PLAYER_BYTES_2 = LegacyVersion.GetUpdateField(PlayerField.PLAYER_BYTES_2);
                if (PLAYER_BYTES_2 >= 0 && updateMaskArray[PLAYER_BYTES_2])
                {
                    facialHair = (byte)(updates[PLAYER_BYTES_2].UInt32Value & 0xFF);
                    updateData.PlayerData.NumBankSlots = (byte)((updates[PLAYER_BYTES_2].UInt32Value >> 16) & 0xFF);

                    if (restInfo == null && guid == GetSession().GameState.CurrentPlayerGuid)
                        restInfo = new RestInfo();
                    if (restInfo != null)
                        restInfo.StateID = (byte)((updates[PLAYER_BYTES_2].UInt32Value >> 24) & 0xFF);
                }

                if (skin != null && face != null && hairStyle != null && hairColor != null && facialHair != null)
                {
                    Race raceId = Race.None;
                    Gender sexId = Gender.None;

                    if (updateData.UnitData.RaceId != null)
                        raceId = (Race)updateData.UnitData.RaceId;
                    if (updateData.UnitData.SexId != null)
                        sexId = (Gender)updateData.UnitData.SexId;

                    if (raceId == Race.None || sexId == Gender.None)
                    {
                        PlayerCache cache;
                        if (GetSession().GameState.CachedPlayers.TryGetValue(guid.To128(GetSession().GameState), out cache))
                        {
                            raceId = cache.RaceId;
                            sexId = cache.SexId;
                        }
                    }
                    
                    if (raceId != Race.None && sexId != Gender.None)
                    {
                        var customizations = CharacterCustomizations.ConvertLegacyCustomizationsToModern(raceId, sexId, (byte)skin, (byte)face, (byte)hairStyle, (byte)hairColor, (byte)facialHair);
                        for (int i = 0; i < 5; i++)
                        {
                            updateData.PlayerData.Customizations[i] = customizations[i];
                        }
                    }
                }

                int PLAYER_REST_STATE_EXPERIENCE = LegacyVersion.GetUpdateField(PlayerField.PLAYER_REST_STATE_EXPERIENCE);
                if (PLAYER_REST_STATE_EXPERIENCE >= 0 && updateMaskArray[PLAYER_REST_STATE_EXPERIENCE])
                {
                    if (restInfo == null && guid == GetSession().GameState.CurrentPlayerGuid)
                        restInfo = new RestInfo();
                    if (restInfo != null)
                        restInfo.Threshold = updates[PLAYER_REST_STATE_EXPERIENCE].UInt32Value;
                }

                if (restInfo != null)
                    updateData.ActivePlayerData.RestInfo[(byte)RestType.XP] = restInfo;

                int PLAYER_BYTES_3 = LegacyVersion.GetUpdateField(PlayerField.PLAYER_BYTES_3);
                if (PLAYER_BYTES_3 >= 0 && updateMaskArray[PLAYER_BYTES_3])
                {
                    ushort genderAndInebriation = (ushort)(updates[PLAYER_BYTES_3].UInt32Value & 0xFFFF);
                    updateData.PlayerData.NativeSex = (byte)(genderAndInebriation & 0x1);
                    updateData.PlayerData.Inebriation = (byte)(genderAndInebriation & 0xFFFE);
                    updateData.PlayerData.PvpTitle = (byte)((updates[PLAYER_BYTES_3].UInt32Value >> 16) & 0xFF); // city protector
                    updateData.PlayerData.PvPRank = (byte)((updates[PLAYER_BYTES_3].UInt32Value >> 24) & 0xFF); // honor rank
                }
                int PLAYER_DUEL_TEAM = LegacyVersion.GetUpdateField(PlayerField.PLAYER_DUEL_TEAM);
                if (PLAYER_DUEL_TEAM >= 0 && updateMaskArray[PLAYER_DUEL_TEAM])
                {
                    updateData.PlayerData.DuelTeam = updates[PLAYER_DUEL_TEAM].UInt32Value;
                }
                int PLAYER_FARSIGHT = LegacyVersion.GetUpdateField(PlayerField.PLAYER_FARSIGHT);
                if (PLAYER_FARSIGHT >= 0 && updateMaskArray[PLAYER_FARSIGHT])
                {
                    updateData.ActivePlayerData.FarsightObject = GetGuidValue(updates, PlayerField.PLAYER_FARSIGHT).To128(GetSession().GameState);
                }
                int PLAYER_FIELD_COMBO_TARGET = LegacyVersion.GetUpdateField(PlayerField.PLAYER_FIELD_COMBO_TARGET);
                if (PLAYER_FIELD_COMBO_TARGET >= 0 && updateMaskArray[PLAYER_FIELD_COMBO_TARGET])
                {
                    updateData.ActivePlayerData.ComboTarget = GetGuidValue(updates, PlayerField.PLAYER_FIELD_COMBO_TARGET).To128(GetSession().GameState);
                }
                int PLAYER_FIELD_KNOWN_TITLES = LegacyVersion.GetUpdateField(PlayerField.PLAYER_FIELD_KNOWN_TITLES);
                if (PLAYER_FIELD_KNOWN_TITLES >= 0)
                {
                    int count = LegacyVersion.AddedInVersion(ClientVersionBuild.V3_0_2_9056) ? 3 : 2;
                    for (int i = 0; i < count; i++)
                    {
                        if (updateMaskArray[PLAYER_FIELD_KNOWN_TITLES + i])
                            updateData.ActivePlayerData.KnownTitles[i] = updates[PLAYER_FIELD_KNOWN_TITLES + i].UInt32Value;
                    }
                }
                int PLAYER_XP = LegacyVersion.GetUpdateField(PlayerField.PLAYER_XP);
                if (PLAYER_XP >= 0 && updateMaskArray[PLAYER_XP])
                {
                    updateData.ActivePlayerData.XP = updates[PLAYER_XP].Int32Value;
                }
                int PLAYER_NEXT_LEVEL_XP = LegacyVersion.GetUpdateField(PlayerField.PLAYER_NEXT_LEVEL_XP);
                if (PLAYER_NEXT_LEVEL_XP >= 0 && updateMaskArray[PLAYER_NEXT_LEVEL_XP])
                {
                    updateData.ActivePlayerData.NextLevelXP = updates[PLAYER_NEXT_LEVEL_XP].Int32Value;
                }
                int PLAYER_SKILL_INFO_1_1 = LegacyVersion.GetUpdateField(PlayerField.PLAYER_SKILL_INFO_1_1);
                if (PLAYER_SKILL_INFO_1_1 >= 0)
                {
                    for (int i = 0; i < 128; i++)
                    {
                        int idIndex = PLAYER_SKILL_INFO_1_1 + i * 3;
                        if (updateMaskArray[idIndex])
                        {
                            updateData.ActivePlayerData.Skill.SkillLineID[i] = (ushort)(updates[idIndex].UInt32Value & 0xFFFF);
                            updateData.ActivePlayerData.Skill.SkillStep[i] = (ushort)((updates[idIndex].UInt32Value >> 16) & 0xFFFF);
                }
                        int valueIndex = idIndex + 1;
                        if (updateMaskArray[valueIndex])
                        {
                            updateData.ActivePlayerData.Skill.SkillRank[i] = (ushort)(updates[valueIndex].UInt32Value & 0xFFFF);
                            updateData.ActivePlayerData.Skill.SkillMaxRank[i] = (ushort)((updates[valueIndex].UInt32Value >> 16) & 0xFFFF);
                        }
                        int bonusIndex = valueIndex + 1;
                        if (updateMaskArray[bonusIndex])
                        {
                            updateData.ActivePlayerData.Skill.SkillTempBonus[i] = (short)(updates[bonusIndex].Int32Value & 0xFFFF);
                            updateData.ActivePlayerData.Skill.SkillPermBonus[i] = (ushort)((updates[bonusIndex].UInt32Value >> 16) & 0xFFFF);
                        }
                    }
                }
                int PLAYER_CHARACTER_POINTS1 = LegacyVersion.GetUpdateField(PlayerField.PLAYER_CHARACTER_POINTS1);
                if (PLAYER_CHARACTER_POINTS1 >= 0 && updateMaskArray[PLAYER_CHARACTER_POINTS1])
                {
                    updateData.ActivePlayerData.CharacterPoints = updates[PLAYER_CHARACTER_POINTS1].Int32Value;
                }
                int PLAYER_TRACK_CREATURES = LegacyVersion.GetUpdateField(PlayerField.PLAYER_TRACK_CREATURES);
                if (PLAYER_TRACK_CREATURES >= 0 && updateMaskArray[PLAYER_TRACK_CREATURES])
                {
                    updateData.ActivePlayerData.TrackCreatureMask = updates[PLAYER_TRACK_CREATURES].UInt32Value;
                }
                int PLAYER_TRACK_RESOURCES = LegacyVersion.GetUpdateField(PlayerField.PLAYER_TRACK_RESOURCES);
                if (PLAYER_TRACK_RESOURCES >= 0 && updateMaskArray[PLAYER_TRACK_RESOURCES])
                {
                    updateData.ActivePlayerData.TrackResourceMask[0] = updates[PLAYER_TRACK_RESOURCES].UInt32Value;
                }
                int PLAYER_BLOCK_PERCENTAGE = LegacyVersion.GetUpdateField(PlayerField.PLAYER_BLOCK_PERCENTAGE);
                if (PLAYER_BLOCK_PERCENTAGE >= 0 && updateMaskArray[PLAYER_BLOCK_PERCENTAGE])
                {
                    updateData.ActivePlayerData.BlockPercentage = updates[PLAYER_BLOCK_PERCENTAGE].FloatValue;
                }
                int PLAYER_DODGE_PERCENTAGE = LegacyVersion.GetUpdateField(PlayerField.PLAYER_DODGE_PERCENTAGE);
                if (PLAYER_DODGE_PERCENTAGE >= 0 && updateMaskArray[PLAYER_DODGE_PERCENTAGE])
                {
                    updateData.ActivePlayerData.DodgePercentage = updates[PLAYER_DODGE_PERCENTAGE].FloatValue;
                }
                int PLAYER_PARRY_PERCENTAGE = LegacyVersion.GetUpdateField(PlayerField.PLAYER_PARRY_PERCENTAGE);
                if (PLAYER_PARRY_PERCENTAGE >= 0 && updateMaskArray[PLAYER_PARRY_PERCENTAGE])
                {
                    updateData.ActivePlayerData.ParryPercentage = updates[PLAYER_PARRY_PERCENTAGE].FloatValue;
                }
                int PLAYER_EXPERTISE = LegacyVersion.GetUpdateField(PlayerField.PLAYER_EXPERTISE);
                if (PLAYER_EXPERTISE >= 0 && updateMaskArray[PLAYER_EXPERTISE])
                {
                    updateData.ActivePlayerData.MainhandExpertise = updates[PLAYER_EXPERTISE].Int32Value;
                }
                int PLAYER_OFFHAND_EXPERTISE = LegacyVersion.GetUpdateField(PlayerField.PLAYER_OFFHAND_EXPERTISE);
                if (PLAYER_OFFHAND_EXPERTISE >= 0 && updateMaskArray[PLAYER_OFFHAND_EXPERTISE])
                {
                    updateData.ActivePlayerData.OffhandExpertise = updates[PLAYER_OFFHAND_EXPERTISE].Int32Value;
                }
                int PLAYER_CRIT_PERCENTAGE = LegacyVersion.GetUpdateField(PlayerField.PLAYER_CRIT_PERCENTAGE);
                if (PLAYER_CRIT_PERCENTAGE >= 0 && updateMaskArray[PLAYER_CRIT_PERCENTAGE])
                {
                    updateData.ActivePlayerData.CritPercentage = updates[PLAYER_CRIT_PERCENTAGE].FloatValue;
                }
                int PLAYER_RANGED_CRIT_PERCENTAGE = LegacyVersion.GetUpdateField(PlayerField.PLAYER_RANGED_CRIT_PERCENTAGE);
                if (PLAYER_RANGED_CRIT_PERCENTAGE >= 0 && updateMaskArray[PLAYER_RANGED_CRIT_PERCENTAGE])
                {
                    updateData.ActivePlayerData.RangedCritPercentage = updates[PLAYER_RANGED_CRIT_PERCENTAGE].FloatValue;
                }
                int PLAYER_OFFHAND_CRIT_PERCENTAGE = LegacyVersion.GetUpdateField(PlayerField.PLAYER_OFFHAND_CRIT_PERCENTAGE);
                if (PLAYER_OFFHAND_CRIT_PERCENTAGE >= 0 && updateMaskArray[PLAYER_OFFHAND_CRIT_PERCENTAGE])
                {
                    updateData.ActivePlayerData.OffhandCritPercentage = updates[PLAYER_OFFHAND_CRIT_PERCENTAGE].FloatValue;
                }
                int PLAYER_SPELL_CRIT_PERCENTAGE1 = LegacyVersion.GetUpdateField(PlayerField.PLAYER_SPELL_CRIT_PERCENTAGE1);
                if (PLAYER_SPELL_CRIT_PERCENTAGE1 >= 0)
                {
                    for (int i = 0; i < 7; i++)
                    {
                        if (updateMaskArray[PLAYER_SPELL_CRIT_PERCENTAGE1 + i])
                            updateData.ActivePlayerData.SpellCritPercentage[i] = updates[PLAYER_SPELL_CRIT_PERCENTAGE1 + i].FloatValue;
                    }
                }
                int PLAYER_SHIELD_BLOCK = LegacyVersion.GetUpdateField(PlayerField.PLAYER_SHIELD_BLOCK);
                if (PLAYER_SHIELD_BLOCK >= 0 && updateMaskArray[PLAYER_SHIELD_BLOCK])
                {
                    updateData.ActivePlayerData.ShieldBlock = updates[PLAYER_SHIELD_BLOCK].Int32Value;
                }
                int PLAYER_EXPLORED_ZONES_1 = LegacyVersion.GetUpdateField(PlayerField.PLAYER_EXPLORED_ZONES_1);
                if (PLAYER_EXPLORED_ZONES_1 >= 0)
                {
                    int maxZones = LegacyVersion.AddedInVersion(ClientVersionBuild.V2_0_1_6180) ? 128 : 64;
                    for (int i = 0; i < maxZones; i++)
                    {
                        if (updateMaskArray[PLAYER_EXPLORED_ZONES_1 + i])
                        {
                            if ((i & 1) != 0)
                            {
                                ulong oldValue = updateData.ActivePlayerData.ExploredZones[i / 2] != null ? (ulong)updateData.ActivePlayerData.ExploredZones[i / 2] : 0;
                                updateData.ActivePlayerData.ExploredZones[i / 2] = oldValue | ((ulong)updates[PLAYER_EXPLORED_ZONES_1 + i].UInt32Value << 32);
                            }
                            else
                                updateData.ActivePlayerData.ExploredZones[i / 2] = updates[PLAYER_EXPLORED_ZONES_1 + i].UInt32Value;
                        }
                    }
                }
                int PLAYER_FIELD_COINAGE = LegacyVersion.GetUpdateField(PlayerField.PLAYER_FIELD_COINAGE);
                if (PLAYER_FIELD_COINAGE >= 0 && updateMaskArray[PLAYER_FIELD_COINAGE])
                {
                    updateData.ActivePlayerData.Coinage = updates[PLAYER_FIELD_COINAGE].UInt32Value;
                }
                int PLAYER_FIELD_POSSTAT0 = LegacyVersion.GetUpdateField(PlayerField.PLAYER_FIELD_POSSTAT0);
                if (PLAYER_FIELD_POSSTAT0 >= 0)
                {
                    for (int i = 0; i < 5; i++)
                    {
                        if (updateMaskArray[PLAYER_FIELD_POSSTAT0 + i])
                        {
                            updateData.UnitData.StatPosBuff[i] = updates[PLAYER_FIELD_POSSTAT0 + i].Int32Value;
                        }
                    }
                }
                int PLAYER_FIELD_NEGSTAT0 = LegacyVersion.GetUpdateField(PlayerField.PLAYER_FIELD_NEGSTAT0);
                if (PLAYER_FIELD_NEGSTAT0 >= 0)
                {
                    for (int i = 0; i < 5; i++)
                    {
                        if (updateMaskArray[PLAYER_FIELD_NEGSTAT0 + i])
                        {
                            updateData.UnitData.StatNegBuff[i] = updates[PLAYER_FIELD_NEGSTAT0 + i].Int32Value;
                        }
                    }
                }
                int PLAYER_FIELD_RESISTANCEBUFFMODSPOSITIVE = LegacyVersion.GetUpdateField(PlayerField.PLAYER_FIELD_RESISTANCEBUFFMODSPOSITIVE);
                if (PLAYER_FIELD_RESISTANCEBUFFMODSPOSITIVE >= 0)
                {
                    for (int i = 0; i < 7; i++)
                    {
                        if (updateMaskArray[PLAYER_FIELD_RESISTANCEBUFFMODSPOSITIVE + i])
                        {
                            updateData.UnitData.ResistanceBuffModsPositive[i] = updates[PLAYER_FIELD_RESISTANCEBUFFMODSPOSITIVE + i].Int32Value;
                        }
                    }
                }
                int PLAYER_FIELD_RESISTANCEBUFFMODSNEGATIVE = LegacyVersion.GetUpdateField(PlayerField.PLAYER_FIELD_RESISTANCEBUFFMODSNEGATIVE);
                if (PLAYER_FIELD_RESISTANCEBUFFMODSNEGATIVE >= 0)
                {
                    for (int i = 0; i < 7; i++)
                    {
                        if (updateMaskArray[PLAYER_FIELD_RESISTANCEBUFFMODSNEGATIVE + i])
                        {
                            updateData.UnitData.ResistanceBuffModsNegative[i] = updates[PLAYER_FIELD_RESISTANCEBUFFMODSNEGATIVE + i].Int32Value;
                        }
                    }
                }
                int PLAYER_FIELD_MOD_DAMAGE_DONE_POS = LegacyVersion.GetUpdateField(PlayerField.PLAYER_FIELD_MOD_DAMAGE_DONE_POS);
                if (PLAYER_FIELD_MOD_DAMAGE_DONE_POS >= 0)
                {
                    for (int i = 0; i < 7; i++)
                    {
                        if (updateMaskArray[PLAYER_FIELD_MOD_DAMAGE_DONE_POS + i])
                        {
                            updateData.ActivePlayerData.ModDamageDonePos[i] = updates[PLAYER_FIELD_MOD_DAMAGE_DONE_POS + i].Int32Value;
                        }
                    }
                }
                int PLAYER_FIELD_MOD_DAMAGE_DONE_NEG = LegacyVersion.GetUpdateField(PlayerField.PLAYER_FIELD_MOD_DAMAGE_DONE_NEG);
                if (PLAYER_FIELD_MOD_DAMAGE_DONE_NEG >= 0)
                {
                    for (int i = 0; i < 7; i++)
                    {
                        if (updateMaskArray[PLAYER_FIELD_MOD_DAMAGE_DONE_NEG + i])
                        {
                            updateData.ActivePlayerData.ModDamageDoneNeg[i] = updates[PLAYER_FIELD_MOD_DAMAGE_DONE_NEG + i].Int32Value;
                        }
                    }
                }
                int PLAYER_FIELD_MOD_DAMAGE_DONE_PCT = LegacyVersion.GetUpdateField(PlayerField.PLAYER_FIELD_MOD_DAMAGE_DONE_PCT);
                if (PLAYER_FIELD_MOD_DAMAGE_DONE_PCT >= 0)
                {
                    for (int i = 0; i < 7; i++)
                    {
                        if (updateMaskArray[PLAYER_FIELD_MOD_DAMAGE_DONE_PCT + i])
                        {
                            updateData.ActivePlayerData.ModDamageDonePercent[i] = updates[PLAYER_FIELD_MOD_DAMAGE_DONE_PCT + i].FloatValue;
                        }
                    }
                }
                int PLAYER_FIELD_MOD_HEALING_DONE_POS = LegacyVersion.GetUpdateField(PlayerField.PLAYER_FIELD_MOD_HEALING_DONE_POS);
                if (PLAYER_FIELD_MOD_HEALING_DONE_POS >= 0 && updateMaskArray[PLAYER_FIELD_MOD_HEALING_DONE_POS])
                {
                    updateData.ActivePlayerData.ModHealingDonePos = updates[PLAYER_FIELD_MOD_HEALING_DONE_POS].Int32Value;
                }
                int PLAYER_FIELD_MOD_TARGET_RESISTANCE = LegacyVersion.GetUpdateField(PlayerField.PLAYER_FIELD_MOD_TARGET_RESISTANCE);
                if (PLAYER_FIELD_MOD_TARGET_RESISTANCE >= 0 && updateMaskArray[PLAYER_FIELD_MOD_TARGET_RESISTANCE])
                {
                    updateData.ActivePlayerData.ModTargetResistance = updates[PLAYER_FIELD_MOD_TARGET_RESISTANCE].Int32Value;
                }
                int PLAYER_FIELD_MOD_TARGET_PHYSICAL_RESISTANCE = LegacyVersion.GetUpdateField(PlayerField.PLAYER_FIELD_MOD_TARGET_PHYSICAL_RESISTANCE);
                if (PLAYER_FIELD_MOD_TARGET_PHYSICAL_RESISTANCE >= 0 && updateMaskArray[PLAYER_FIELD_MOD_TARGET_PHYSICAL_RESISTANCE])
                {
                    updateData.ActivePlayerData.ModTargetPhysicalResistance = updates[PLAYER_FIELD_MOD_TARGET_PHYSICAL_RESISTANCE].Int32Value;
                }
                int PLAYER_FIELD_BYTES = LegacyVersion.GetUpdateField(PlayerField.PLAYER_FIELD_BYTES);
                if (PLAYER_FIELD_BYTES >= 0 && updateMaskArray[PLAYER_FIELD_BYTES])
                {
                    updateData.ActivePlayerData.LocalFlags = (byte)(updates[PLAYER_FIELD_BYTES].UInt32Value & 0xFF);

                    if (LegacyVersion.RemovedInVersion(ClientVersionBuild.V2_0_1_6180))
                    {
                        byte comboPoints = (byte)((updates[PLAYER_FIELD_BYTES].UInt32Value >> 8) & 0xFF);
                        Class classId = Class.None;
                        if (updateData.UnitData.ClassId != null)
                            classId = (Class)updateData.UnitData.ClassId;
                        else
                            classId = GetSession().GameState.GetUnitClass(guid.To128(GetSession().GameState));
                        sbyte powerSlot = ClassPowerTypes.GetPowerSlotForClass(classId, PowerType.ComboPoints);
                        if (powerSlot >= 0)
                        {
                            if (powerUpdate != null && guid == GetSession().GameState.CurrentPlayerGuid)
                                powerUpdate.Powers.Add(new PowerUpdatePower(comboPoints, (byte)PowerType.ComboPoints));
                            updateData.UnitData.Power[powerSlot] = comboPoints;
                        }
                    }
                    else
                        updateData.ActivePlayerData.GrantableLevels = (byte)((updates[PLAYER_FIELD_BYTES].UInt32Value >> 8) & 0xFF);
                    
                    updateData.ActivePlayerData.MultiActionBars = (byte)((updates[PLAYER_FIELD_BYTES].UInt32Value >> 16) & 0xFF);
                    updateData.ActivePlayerData.LifetimeMaxRank = (byte)((updates[PLAYER_FIELD_BYTES].UInt32Value >> 24) & 0xFF);
                }
                int PLAYER_AMMO_ID = LegacyVersion.GetUpdateField(PlayerField.PLAYER_AMMO_ID);
                if (PLAYER_AMMO_ID >= 0 && updateMaskArray[PLAYER_AMMO_ID])
                {
                    updateData.ActivePlayerData.AmmoID = updates[PLAYER_AMMO_ID].UInt32Value;
                }
                int PLAYER_SELF_RES_SPELL = LegacyVersion.GetUpdateField(PlayerField.PLAYER_SELF_RES_SPELL);
                if (PLAYER_SELF_RES_SPELL >= 0 && updateMaskArray[PLAYER_SELF_RES_SPELL])
                {
                    uint spellId = updates[PLAYER_SELF_RES_SPELL].UInt32Value;
                    updateData.ActivePlayerData.SelfResSpells = new List<uint>();
                    updateData.ActivePlayerData.SelfResSpells.Add(spellId);
                }
                int PLAYER_FIELD_PVP_MEDALS = LegacyVersion.GetUpdateField(PlayerField.PLAYER_FIELD_PVP_MEDALS);
                if (PLAYER_FIELD_PVP_MEDALS >= 0 && updateMaskArray[PLAYER_FIELD_PVP_MEDALS])
                {
                    updateData.ActivePlayerData.PvpMedals = updates[PLAYER_FIELD_PVP_MEDALS].UInt32Value;
                }
                int PLAYER_FIELD_BUYBACK_PRICE_1 = LegacyVersion.GetUpdateField(PlayerField.PLAYER_FIELD_BUYBACK_PRICE_1);
                if (PLAYER_FIELD_BUYBACK_PRICE_1 >= 0)
                {
                    for (int i = 0; i < 12; i++)
                    {
                        if (updateMaskArray[PLAYER_FIELD_BUYBACK_PRICE_1 + i])
                        {
                            updateData.ActivePlayerData.BuybackPrice[i] = updates[PLAYER_FIELD_BUYBACK_PRICE_1 + i].UInt32Value;
                        }
                    }
                }
                int PLAYER_FIELD_BUYBACK_TIMESTAMP_1 = LegacyVersion.GetUpdateField(PlayerField.PLAYER_FIELD_BUYBACK_TIMESTAMP_1);
                if (PLAYER_FIELD_BUYBACK_TIMESTAMP_1 >= 0)
                {
                    for (int i = 0; i < 12; i++)
                    {
                        if (updateMaskArray[PLAYER_FIELD_BUYBACK_TIMESTAMP_1 + i])
                        {
                            updateData.ActivePlayerData.BuybackTimestamp[i] = updates[PLAYER_FIELD_BUYBACK_TIMESTAMP_1 + i].UInt32Value;
                        }
                    }
                }
                int PLAYER_FIELD_SESSION_KILLS = LegacyVersion.GetUpdateField(PlayerField.PLAYER_FIELD_SESSION_KILLS);
                if (PLAYER_FIELD_SESSION_KILLS >= 0 && updateMaskArray[PLAYER_FIELD_SESSION_KILLS]) // vanilla
                {
                    updateData.ActivePlayerData.TodayHonorableKills = (ushort)(updates[PLAYER_FIELD_SESSION_KILLS].UInt32Value & 0xFFFF);
                    updateData.ActivePlayerData.TodayDishonorableKills = (ushort)((updates[PLAYER_FIELD_SESSION_KILLS].UInt32Value >> 16) & 0xFFFF);
                }
                int PLAYER_FIELD_KILLS = LegacyVersion.GetUpdateField(PlayerField.PLAYER_FIELD_KILLS);
                if (PLAYER_FIELD_KILLS >= 0 && updateMaskArray[PLAYER_FIELD_KILLS]) // tbc
                {
                    updateData.ActivePlayerData.TodayHonorableKills = (ushort)(updates[PLAYER_FIELD_KILLS].UInt32Value & 0xFFFF);
                    updateData.ActivePlayerData.YesterdayHonorableKills = (ushort)((updates[PLAYER_FIELD_KILLS].UInt32Value >> 16) & 0xFFFF);
                }
                int PLAYER_FIELD_YESTERDAY_KILLS = LegacyVersion.GetUpdateField(PlayerField.PLAYER_FIELD_YESTERDAY_KILLS);
                if (PLAYER_FIELD_YESTERDAY_KILLS >= 0 && updateMaskArray[PLAYER_FIELD_YESTERDAY_KILLS]) // vanilla
                {
                    updateData.ActivePlayerData.YesterdayHonorableKills = (ushort)(updates[PLAYER_FIELD_YESTERDAY_KILLS].UInt32Value & 0xFFFF);
                    updateData.ActivePlayerData.YesterdayDishonorableKills = (ushort)((updates[PLAYER_FIELD_YESTERDAY_KILLS].UInt32Value >> 16) & 0xFFFF);
                }
                int PLAYER_FIELD_LAST_WEEK_KILLS = LegacyVersion.GetUpdateField(PlayerField.PLAYER_FIELD_LAST_WEEK_KILLS);
                if (PLAYER_FIELD_LAST_WEEK_KILLS >= 0 && updateMaskArray[PLAYER_FIELD_LAST_WEEK_KILLS]) // vanilla
                {
                    updateData.ActivePlayerData.LastWeekHonorableKills = (ushort)(updates[PLAYER_FIELD_LAST_WEEK_KILLS].UInt32Value & 0xFFFF);
                    updateData.ActivePlayerData.LastWeekDishonorableKills = (ushort)((updates[PLAYER_FIELD_LAST_WEEK_KILLS].UInt32Value >> 16) & 0xFFFF);
                }
                int PLAYER_FIELD_THIS_WEEK_KILLS = LegacyVersion.GetUpdateField(PlayerField.PLAYER_FIELD_THIS_WEEK_KILLS);
                if (PLAYER_FIELD_THIS_WEEK_KILLS >= 0 && updateMaskArray[PLAYER_FIELD_THIS_WEEK_KILLS]) // vanilla
                {
                    updateData.ActivePlayerData.ThisWeekHonorableKills = (ushort)(updates[PLAYER_FIELD_THIS_WEEK_KILLS].UInt32Value & 0xFFFF);
                    updateData.ActivePlayerData.ThisWeekDishonorableKills = (ushort)((updates[PLAYER_FIELD_THIS_WEEK_KILLS].UInt32Value >> 16) & 0xFFFF);
                }
                int PLAYER_FIELD_THIS_WEEK_CONTRIBUTION = LegacyVersion.GetUpdateField(PlayerField.PLAYER_FIELD_THIS_WEEK_CONTRIBUTION); // vanilla
                if (PLAYER_FIELD_THIS_WEEK_CONTRIBUTION < 0)
                    PLAYER_FIELD_THIS_WEEK_CONTRIBUTION = LegacyVersion.GetUpdateField(PlayerField.PLAYER_FIELD_TODAY_CONTRIBUTION); // tbc
                if (PLAYER_FIELD_THIS_WEEK_CONTRIBUTION >= 0 && updateMaskArray[PLAYER_FIELD_THIS_WEEK_CONTRIBUTION])
                {
                    updateData.ActivePlayerData.ThisWeekContribution = updates[PLAYER_FIELD_THIS_WEEK_CONTRIBUTION].UInt32Value;
                }
                int PLAYER_FIELD_LIFETIME_HONORABLE_KILLS = LegacyVersion.GetUpdateField(PlayerField.PLAYER_FIELD_LIFETIME_HONORABLE_KILLS);
                if (PLAYER_FIELD_LIFETIME_HONORABLE_KILLS >= 0 && updateMaskArray[PLAYER_FIELD_LIFETIME_HONORABLE_KILLS])
                {
                    updateData.ActivePlayerData.LifetimeHonorableKills = updates[PLAYER_FIELD_LIFETIME_HONORABLE_KILLS].UInt32Value;
                }
                int PLAYER_FIELD_LIFETIME_DISHONORABLE_KILLS = LegacyVersion.GetUpdateField(PlayerField.PLAYER_FIELD_LIFETIME_DISHONORABLE_KILLS);
                if (PLAYER_FIELD_LIFETIME_DISHONORABLE_KILLS >= 0 && updateMaskArray[PLAYER_FIELD_LIFETIME_DISHONORABLE_KILLS]) // vanilla
                {
                    updateData.ActivePlayerData.LifetimeDishonorableKills = updates[PLAYER_FIELD_LIFETIME_DISHONORABLE_KILLS].UInt32Value;
                }
                int PLAYER_FIELD_YESTERDAY_CONTRIBUTION = LegacyVersion.GetUpdateField(PlayerField.PLAYER_FIELD_YESTERDAY_CONTRIBUTION);
                if (PLAYER_FIELD_YESTERDAY_CONTRIBUTION >= 0 && updateMaskArray[PLAYER_FIELD_YESTERDAY_CONTRIBUTION])
                {
                    updateData.ActivePlayerData.YesterdayContribution = updates[PLAYER_FIELD_YESTERDAY_CONTRIBUTION].UInt32Value;
                }
                int PLAYER_FIELD_LAST_WEEK_CONTRIBUTION = LegacyVersion.GetUpdateField(PlayerField.PLAYER_FIELD_LAST_WEEK_CONTRIBUTION);
                if (PLAYER_FIELD_LAST_WEEK_CONTRIBUTION >= 0 && updateMaskArray[PLAYER_FIELD_LAST_WEEK_CONTRIBUTION]) // vanilla
                {
                    updateData.ActivePlayerData.LastWeekContribution = updates[PLAYER_FIELD_LAST_WEEK_CONTRIBUTION].UInt32Value;
                }
                int PLAYER_FIELD_LAST_WEEK_RANK = LegacyVersion.GetUpdateField(PlayerField.PLAYER_FIELD_LAST_WEEK_RANK);
                if (PLAYER_FIELD_LAST_WEEK_RANK >= 0 && updateMaskArray[PLAYER_FIELD_LAST_WEEK_RANK]) // vanilla
                {
                    updateData.ActivePlayerData.LastWeekRank = updates[PLAYER_FIELD_LAST_WEEK_RANK].UInt32Value;
                }
                int PLAYER_FIELD_BYTES2 = LegacyVersion.GetUpdateField(PlayerField.PLAYER_FIELD_BYTES2);
                if (PLAYER_FIELD_BYTES2 >= 0 && updateMaskArray[PLAYER_FIELD_BYTES2])
                {
                    updateData.ActivePlayerData.PvPRankProgress = (byte)(updates[PLAYER_FIELD_BYTES2].UInt32Value & 0xFF);
                    updateData.ActivePlayerData.AuraVision = (byte)((updates[PLAYER_FIELD_BYTES2].UInt32Value >> 8) & 0xFF);
                }
                int PLAYER_FIELD_WATCHED_FACTION_INDEX = LegacyVersion.GetUpdateField(PlayerField.PLAYER_FIELD_WATCHED_FACTION_INDEX);
                if (PLAYER_FIELD_WATCHED_FACTION_INDEX >= 0 && updateMaskArray[PLAYER_FIELD_WATCHED_FACTION_INDEX])
                {
                    updateData.ActivePlayerData.WatchedFactionIndex = updates[PLAYER_FIELD_WATCHED_FACTION_INDEX].Int32Value;
                }
                int PLAYER_FIELD_COMBAT_RATING_1 = LegacyVersion.GetUpdateField(PlayerField.PLAYER_FIELD_COMBAT_RATING_1);
                if (PLAYER_FIELD_COMBAT_RATING_1 >= 0)
                {
                    for (int i = 0; i < 20; i++)
                    {
                        if (updateMaskArray[PLAYER_FIELD_COMBAT_RATING_1 + i])
                        {
                            updateData.ActivePlayerData.CombatRatings[i] = updates[PLAYER_FIELD_COMBAT_RATING_1 + i].Int32Value;
                        }
                    }
                }
                int PLAYER_FIELD_ARENA_TEAM_INFO_1_1 = LegacyVersion.GetUpdateField(PlayerField.PLAYER_FIELD_ARENA_TEAM_INFO_1_1);
                if (PLAYER_FIELD_ARENA_TEAM_INFO_1_1 >= 0)
                {
                    int teamIdOffset = 0;
                    //int teamMemberOffset = 1;
                    int teamGamesWeekOffset = 2;
                    int teamGamesSeasonOffset = 3;
                    int teamWinsSeasonOffset = 4;
                    int teamPersonalRatingOffset = 5;
                    int sizePerEntry = 6;
                    for (int i = 0; i < 3; i++)
                    {
                        int startOffset = PLAYER_FIELD_ARENA_TEAM_INFO_1_1 + i * sizePerEntry;
                        
                        if (updateMaskArray[startOffset + teamIdOffset] &&
                            guid == GetSession().GameState.CurrentPlayerGuid)
                        {
                            uint teamId = GetSession().GameState.CurrentArenaTeamIds[i] = updates[startOffset + teamIdOffset].UInt32Value;

                            if (teamId != 0)
                            {
                                WorldPacket packet = new WorldPacket(Opcode.CMSG_ARENA_TEAM_QUERY);
                                packet.WriteUInt32(teamId);
                                SendPacketToServer(packet);

                                WorldPacket packet2 = new WorldPacket(Opcode.CMSG_ARENA_TEAM_ROSTER);
                                packet2.WriteUInt32(teamId);
                                SendPacketToServer(packet2);
                            }
                            else
                            {
                                ArenaTeamRosterResponse response = new ArenaTeamRosterResponse();
                                response.TeamSize = ModernVersion.GetArenaTeamSizeFromIndex((uint)i);
                                SendPacketToClient(response);
                            }
                        }
                        
                        /*
                        if (updateMaskArray[startOffset + teamMemberOffset])
                        {
                            if (updateData.ActivePlayerData.PvpInfo[i] == null)
                                updateData.ActivePlayerData.PvpInfo[i] = new PVPInfo();

                            updateData.ActivePlayerData.PvpInfo[i].Captain = updates[startOffset + teamMemberOffset].Int32Value;
                        }
                        */
                        if (updateMaskArray[startOffset + teamGamesWeekOffset])
                        {
                            if (updateData.ActivePlayerData.PvpInfo[i] == null)
                                updateData.ActivePlayerData.PvpInfo[i] = new PVPInfo();

                            updateData.ActivePlayerData.PvpInfo[i].WeeklyPlayed = updates[startOffset + teamGamesWeekOffset].UInt32Value;
                        }
                        if (updateMaskArray[startOffset + teamGamesSeasonOffset])
                        {
                            if (updateData.ActivePlayerData.PvpInfo[i] == null)
                                updateData.ActivePlayerData.PvpInfo[i] = new PVPInfo();

                            updateData.ActivePlayerData.PvpInfo[i].SeasonPlayed = updates[startOffset + teamGamesSeasonOffset].UInt32Value;
                        }
                        if (updateMaskArray[startOffset + teamWinsSeasonOffset])
                        {
                            if (updateData.ActivePlayerData.PvpInfo[i] == null)
                                updateData.ActivePlayerData.PvpInfo[i] = new PVPInfo();

                            updateData.ActivePlayerData.PvpInfo[i].SeasonWon = updates[startOffset + teamWinsSeasonOffset].UInt32Value;
                        }
                        if (updateMaskArray[startOffset + teamPersonalRatingOffset])
                        {
                            if (updateData.ActivePlayerData.PvpInfo[i] == null)
                                updateData.ActivePlayerData.PvpInfo[i] = new PVPInfo();

                            updateData.ActivePlayerData.PvpInfo[i].Rating = updates[startOffset + teamPersonalRatingOffset].UInt32Value;
                        }
                    }
                }
                if (guid == GetSession().GameState.CurrentPlayerGuid && ModernVersion.ExpansionVersion > 1)
                {
                    int PLAYER_FIELD_HONOR_CURRENCY = LegacyVersion.GetUpdateField(PlayerField.PLAYER_FIELD_HONOR_CURRENCY);
                    int PLAYER_FIELD_ARENA_CURRENCY = LegacyVersion.GetUpdateField(PlayerField.PLAYER_FIELD_ARENA_CURRENCY);
                    if (PLAYER_FIELD_HONOR_CURRENCY >= 0 && PLAYER_FIELD_ARENA_CURRENCY >= 0 &&
                       (updateMaskArray[PLAYER_FIELD_HONOR_CURRENCY] || updateMaskArray[PLAYER_FIELD_ARENA_CURRENCY]))
                    {
                        SetupCurrency currencies = new SetupCurrency();
                        if (updates.ContainsKey(PLAYER_FIELD_ARENA_CURRENCY))
                        {
                            SetupCurrency.Record honor = new SetupCurrency.Record();
                            honor.Type = (uint)Currency.ArenaPoints;
                            honor.Quantity = updates[PLAYER_FIELD_ARENA_CURRENCY].UInt32Value;
                            currencies.Data.Add(honor);
                        }
                        if (updates.ContainsKey(PLAYER_FIELD_HONOR_CURRENCY))
                        {
                            SetupCurrency.Record honor = new SetupCurrency.Record();
                            honor.Type = (uint)Currency.HonorPoints;
                            honor.Quantity = updates[PLAYER_FIELD_HONOR_CURRENCY].UInt32Value;
                            currencies.Data.Add(honor);
                        }
                        SendPacketToClient(currencies);
                    }
                }
                int PLAYER_FIELD_MOD_MANA_REGEN = LegacyVersion.GetUpdateField(PlayerField.PLAYER_FIELD_MOD_MANA_REGEN);
                if (PLAYER_FIELD_MOD_MANA_REGEN >= 0 && updateMaskArray[PLAYER_FIELD_MOD_MANA_REGEN])
                {
                    updateData.UnitData.ModPowerRegen[0] = updates[PLAYER_FIELD_MOD_MANA_REGEN].FloatValue;
                }
                int PLAYER_FIELD_MAX_LEVEL = LegacyVersion.GetUpdateField(PlayerField.PLAYER_FIELD_MAX_LEVEL);
                if (PLAYER_FIELD_MAX_LEVEL >= 0 && updateMaskArray[PLAYER_FIELD_MAX_LEVEL])
                {
                    updateData.ActivePlayerData.MaxLevel = updates[PLAYER_FIELD_MAX_LEVEL].Int32Value;
                }
                int PLAYER_FIELD_DAILY_QUESTS_1 = LegacyVersion.GetUpdateField(PlayerField.PLAYER_FIELD_DAILY_QUESTS_1);
                if (PLAYER_FIELD_DAILY_QUESTS_1 >= 0 && guid == GetSession().GameState.CurrentPlayerGuid)
                {
                    for (int i = 0; i < 25; i++)
                    {
                        if (updateMaskArray[PLAYER_FIELD_DAILY_QUESTS_1 + i])
                        {
                            GetSession().GameState.SetDailyQuestSlot((uint)i, updates[PLAYER_FIELD_DAILY_QUESTS_1 + i].UInt32Value);
                            updateData.ActivePlayerData.HasDailyQuestsUpdate = true;
                        }
                    }
                }
            }

            // GameObject Fields
            if (objectType == ObjectType.GameObject)
            {
                int GAMEOBJECT_FIELD_CREATED_BY = LegacyVersion.GetUpdateField(GameObjectField.GAMEOBJECT_FIELD_CREATED_BY);
                if (GAMEOBJECT_FIELD_CREATED_BY >= 0 && updateMaskArray[GAMEOBJECT_FIELD_CREATED_BY])
                {
                    updateData.GameObjectData.CreatedBy = GetGuidValue(updates, GameObjectField.GAMEOBJECT_FIELD_CREATED_BY).To128(GetSession().GameState);
                }
                int GAMEOBJECT_DISPLAYID = LegacyVersion.GetUpdateField(GameObjectField.GAMEOBJECT_DISPLAYID);
                if (GAMEOBJECT_DISPLAYID >= 0 && updateMaskArray[GAMEOBJECT_DISPLAYID])
                {
                    updateData.GameObjectData.DisplayID = updates[GAMEOBJECT_DISPLAYID].Int32Value;
                }
                int GAMEOBJECT_FLAGS = LegacyVersion.GetUpdateField(GameObjectField.GAMEOBJECT_FLAGS);
                if (GAMEOBJECT_FLAGS >= 0 && updateMaskArray[GAMEOBJECT_FLAGS])
                {
                    updateData.GameObjectData.Flags = updates[GAMEOBJECT_FLAGS].UInt32Value;
                }
                int GAMEOBJECT_ROTATION = LegacyVersion.GetUpdateField(GameObjectField.GAMEOBJECT_ROTATION);
                if (GAMEOBJECT_ROTATION >= 0 && updateData.CreateData != null && updateData.CreateData.MoveInfo != null)
                {
                    for (int i = 0; i < 4; i++)
                    {
                        if (updateMaskArray[GAMEOBJECT_ROTATION + i])
                            updateData.CreateData.MoveInfo.Rotation[i] = updates[GAMEOBJECT_ROTATION + i].FloatValue;
                    }

                    // Fix for invalid movement of Deeprun Tram, some carts were going through the wall (in the opposite direction)
                    // Entry IDs of Trams:
                    const int tramSouthEastmost = 176080;
<<<<<<< HEAD
                    const int tramNorthMiddle =   176081;
                    const int tramSouthMiddle =   176082;
                    const int tramSouthWestmost = 176083;
                    const int tramNorthWestmost = 176084;
                    const int tramNorthEastmost = 176085;

                    if (updateData.ObjectData.EntryID is tramSouthEastmost or tramNorthWestmost or tramNorthEastmost)
                    {
                        var rot = updateData.CreateData.MoveInfo.Rotation.AsEulerAngles();
                        rot.Yaw *= -1; // Rotate the cart content by 180°, so players who stand on the left side of the cart are actually on the left side
                        updateData.CreateData.MoveInfo.Rotation = rot.AsQuaternion();
                    }
                    if (updateData.ObjectData.EntryID is tramNorthMiddle or tramSouthMiddle or tramSouthWestmost or tramNorthEastmost)
                    {   // Quaternion to rotate the pivot point of the transport movement by 180°
                        updateData.GameObjectData.ParentRotation = new float?[] { -4.371139E-08f, 0,  1, 0 };
                    }

                    // Fix for Zangarmarsh Elevator
                    const int zangarmarshElevator = 183177;
                    if (updateData.ObjectData.EntryID is zangarmarshElevator)
                    {   // Super weird angle -88°
                        updateData.GameObjectData.ParentRotation = new float?[] { 0, 0, -0.69465846f, 0.7193397f };
=======
                    const int tramNorthMiddle = 176081;
                    const int tramSouthMiddle = 176082;
                    const int tramSouthWestmost = 176083;
                    const int tramNorthWestmost = 176084;
                    const int tramNorthEastmost = 176085;
                    const int zangarmarshElevator = 183177;

                    switch (updateData.ObjectData.EntryID)
                    {
                        case tramSouthEastmost:
                        case tramNorthWestmost:
                        case tramNorthEastmost:
                        {
                            var rot = updateData.CreateData.MoveInfo.Rotation.AsEulerAngles();
                            rot.Yaw *= -1; // Rotate the cart content by 180°, so players who stand on the left side of the cart are actually on the left side
                            updateData.CreateData.MoveInfo.Rotation = rot.AsQuaternion();
                            break;
                        }
                    }

                    switch (updateData.ObjectData.EntryID)
                    {
                        case tramNorthMiddle:
                        case tramSouthMiddle:
                        case tramSouthWestmost:
                        case tramNorthEastmost:
                        {
                            // Quaternion to rotate the pivot point of the transport movement by 180°
                            updateData.GameObjectData.ParentRotation = new float?[] { -4.371139E-08f, 0, 1, 0 };
                            break;
                        }
                        case zangarmarshElevator:
                        {
                            // Super weird angle -88°
                            updateData.GameObjectData.ParentRotation = new float?[] { 0, 0, -0.69465846f, 0.7193397f };
                            break;
                        }
>>>>>>> 69642380
                    }
                }
                int GAMEOBJECT_STATE = LegacyVersion.GetUpdateField(GameObjectField.GAMEOBJECT_STATE);
                if (GAMEOBJECT_STATE >= 0 && updateMaskArray[GAMEOBJECT_STATE])
                {
                    updateData.GameObjectData.State = (sbyte)updates[GAMEOBJECT_STATE].Int32Value;
                }
                int GAMEOBJECT_DYN_FLAGS = LegacyVersion.GetUpdateField(GameObjectField.GAMEOBJECT_DYN_FLAGS);
                if (GAMEOBJECT_DYN_FLAGS >= 0 && updateMaskArray[GAMEOBJECT_DYN_FLAGS])
                {
                    uint oldValue = 0;
                    if (updateData.ObjectData.DynamicFlags != null)
                        oldValue = (uint)updateData.ObjectData.DynamicFlags;
                    else if (!guid.IsTransport())
                        oldValue = 4294901760;

                    GameObjectDynamicFlagsLegacy flags = (GameObjectDynamicFlagsLegacy)(updates[GAMEOBJECT_DYN_FLAGS].UInt32Value);
                    updateData.ObjectData.DynamicFlags = (oldValue | (uint)flags.CastFlags<GameObjectDynamicFlagsModern>());
                }
                int GAMEOBJECT_FACTION = LegacyVersion.GetUpdateField(GameObjectField.GAMEOBJECT_FACTION);
                if (GAMEOBJECT_FACTION >= 0 && updateMaskArray[GAMEOBJECT_FACTION])
                {
                    updateData.GameObjectData.FactionTemplate = updates[GAMEOBJECT_FACTION].Int32Value;
                }
                int GAMEOBJECT_TYPE_ID = LegacyVersion.GetUpdateField(GameObjectField.GAMEOBJECT_TYPE_ID);
                if (GAMEOBJECT_TYPE_ID >= 0 && updateMaskArray[GAMEOBJECT_TYPE_ID])
                {
                    updateData.GameObjectData.TypeID = (sbyte)updates[GAMEOBJECT_TYPE_ID].Int32Value;
                }
                int GAMEOBJECT_LEVEL = LegacyVersion.GetUpdateField(GameObjectField.GAMEOBJECT_LEVEL);
                if (GAMEOBJECT_LEVEL >= 0 && updateMaskArray[GAMEOBJECT_LEVEL])
                {
                    updateData.GameObjectData.Level = updates[GAMEOBJECT_LEVEL].Int32Value;
                }
                int GAMEOBJECT_ARTKIT = LegacyVersion.GetUpdateField(GameObjectField.GAMEOBJECT_ARTKIT);
                if (GAMEOBJECT_ARTKIT >= 0 && updateMaskArray[GAMEOBJECT_ARTKIT])
                {
                    updateData.GameObjectData.ArtKit = (byte)updates[GAMEOBJECT_ARTKIT].UInt32Value;
                }
            }

            // DynamicObject Fields
            if (objectType == ObjectType.DynamicObject)
            {
                int DYNAMICOBJECT_CASTER = LegacyVersion.GetUpdateField(DynamicObjectField.DYNAMICOBJECT_CASTER);
                if (DYNAMICOBJECT_CASTER >= 0 && updateMaskArray[DYNAMICOBJECT_CASTER])
                {
                    updateData.DynamicObjectData.Caster = GetGuidValue(updates, DynamicObjectField.DYNAMICOBJECT_CASTER).To128(GetSession().GameState);
                }
                int DYNAMICOBJECT_SPELLID = LegacyVersion.GetUpdateField(DynamicObjectField.DYNAMICOBJECT_SPELLID);
                if (DYNAMICOBJECT_SPELLID >= 0 && updateMaskArray[DYNAMICOBJECT_SPELLID])
                {
                    updateData.DynamicObjectData.SpellID = updates[DYNAMICOBJECT_SPELLID].Int32Value;
                    updateData.DynamicObjectData.SpellXSpellVisualID = (int)GameData.GetSpellVisual((uint)updateData.DynamicObjectData.SpellID);
                }
                int DYNAMICOBJECT_RADIUS = LegacyVersion.GetUpdateField(DynamicObjectField.DYNAMICOBJECT_RADIUS);
                if (DYNAMICOBJECT_RADIUS >= 0 && updateMaskArray[DYNAMICOBJECT_RADIUS])
                {
                    updateData.DynamicObjectData.Radius = updates[DYNAMICOBJECT_RADIUS].FloatValue;
                }
            }

            // Corpse Fields
            if (objectType == ObjectType.Corpse)
            {
                int CORPSE_FIELD_OWNER = LegacyVersion.GetUpdateField(CorpseField.CORPSE_FIELD_OWNER);
                if (CORPSE_FIELD_OWNER >= 0 && updateMaskArray[CORPSE_FIELD_OWNER])
                {
                    updateData.CorpseData.Owner = GetGuidValue(updates, CorpseField.CORPSE_FIELD_OWNER).To128(GetSession().GameState);
                }
                int CORPSE_FIELD_DISPLAY_ID = LegacyVersion.GetUpdateField(CorpseField.CORPSE_FIELD_DISPLAY_ID);
                if (CORPSE_FIELD_DISPLAY_ID >= 0 && updateMaskArray[CORPSE_FIELD_DISPLAY_ID])
                {
                    updateData.CorpseData.DisplayID = updates[CORPSE_FIELD_DISPLAY_ID].UInt32Value;
                }
                int CORPSE_FIELD_ITEM = LegacyVersion.GetUpdateField(CorpseField.CORPSE_FIELD_ITEM);
                if (CORPSE_FIELD_ITEM >= 0)
                {
                    for (int i = 0; i < 19; i++)
                    {
                        if (updateMaskArray[CORPSE_FIELD_ITEM + i])
                            updateData.CorpseData.Items[i] = updates[CORPSE_FIELD_ITEM + i].UInt32Value;
                    }
                }
                int CORPSE_FIELD_BYTES_1 = LegacyVersion.GetUpdateField(CorpseField.CORPSE_FIELD_BYTES_1);
                if (CORPSE_FIELD_BYTES_1 >= 0 && updateMaskArray[CORPSE_FIELD_BYTES_1])
                {
                    updateData.CorpseData.RaceId = (byte)((updates[CORPSE_FIELD_BYTES_1].UInt32Value >> 8) & 0xFF);
                    updateData.CorpseData.SexId = (byte)((updates[CORPSE_FIELD_BYTES_1].UInt32Value >> 16) & 0xFF);
                    byte skin = (byte)((updates[CORPSE_FIELD_BYTES_1].UInt32Value >> 24) & 0xFF);

                    int CORPSE_FIELD_BYTES_2 = LegacyVersion.GetUpdateField(CorpseField.CORPSE_FIELD_BYTES_2);
                    if (CORPSE_FIELD_BYTES_2 >= 0 && updateMaskArray[CORPSE_FIELD_BYTES_2])
                    {
                        byte face = (byte)(updates[CORPSE_FIELD_BYTES_2].UInt32Value & 0xFF);
                        byte hairStyle = (byte)((updates[CORPSE_FIELD_BYTES_2].UInt32Value >> 8) & 0xFF);
                        byte hairColor = (byte)((updates[CORPSE_FIELD_BYTES_2].UInt32Value >> 16) & 0xFF);
                        byte facialHair = (byte)((updates[CORPSE_FIELD_BYTES_2].UInt32Value >> 24) & 0xFF);

                        var customizations = CharacterCustomizations.ConvertLegacyCustomizationsToModern((Race)updateData.CorpseData.RaceId, (Gender)updateData.CorpseData.SexId, (byte)skin, (byte)face, (byte)hairStyle, (byte)hairColor, (byte)facialHair);
                        for (int i = 0; i < 5; i++)
                        {
                            updateData.CorpseData.Customizations[i] = customizations[i];
                        }
                    }
                }
                int CORPSE_FIELD_GUILD = LegacyVersion.GetUpdateField(CorpseField.CORPSE_FIELD_GUILD);
                if (CORPSE_FIELD_GUILD >= 0 && updateMaskArray[CORPSE_FIELD_GUILD])
                {
                    updateData.CorpseData.GuildGUID = WowGuid128.Create(HighGuidType703.Guild, updates[CORPSE_FIELD_GUILD].UInt32Value);
                }
                int CORPSE_FIELD_FLAGS = LegacyVersion.GetUpdateField(CorpseField.CORPSE_FIELD_FLAGS);
                if (CORPSE_FIELD_FLAGS >= 0 && updateMaskArray[CORPSE_FIELD_FLAGS])
                {
                    updateData.CorpseData.Flags = updates[CORPSE_FIELD_FLAGS].UInt32Value;

                    // These flags have a different meaning in modern client.
                    if (updateData.CorpseData.Flags.HasAnyFlag(CorpseFlags.HideHelm))
                    {
                        updateData.CorpseData.Flags &= ~(uint)CorpseFlags.HideHelm;
                        updateData.CorpseData.Items[EquipmentSlot.Head] = null;
                    }
                    if (updateData.CorpseData.Flags.HasAnyFlag(CorpseFlags.HideCloak))
                    {
                        updateData.CorpseData.Flags &= ~(uint)CorpseFlags.HideCloak;
                        updateData.CorpseData.Items[EquipmentSlot.Cloak] = null;
                    }
                }
                int CORPSE_FIELD_DYNAMIC_FLAGS = LegacyVersion.GetUpdateField(CorpseField.CORPSE_FIELD_DYNAMIC_FLAGS);
                if (CORPSE_FIELD_DYNAMIC_FLAGS >= 0 && updateMaskArray[CORPSE_FIELD_DYNAMIC_FLAGS])
                {
                    updateData.CorpseData.DynamicFlags = updates[CORPSE_FIELD_DYNAMIC_FLAGS].UInt32Value;
                }
            }
        }
    }
}<|MERGE_RESOLUTION|>--- conflicted
+++ resolved
@@ -1175,14 +1175,6 @@
             if (OBJECT_FIELD_SCALE_X >= 0 && updateMaskArray[OBJECT_FIELD_SCALE_X])
             {
                 updateData.ObjectData.Scale = updates[OBJECT_FIELD_SCALE_X].FloatValue;
-<<<<<<< HEAD
-                if (guid == GetSession().GameState.CurrentPlayerGuid)
-                {
-                    var cachedMountId = GetSession().GameState.GetLegacyFieldValueFloat(guid, UnitField.UNIT_FIELD_MOUNTDISPLAYID);
-                    MoveSetCollisionHeight height = new();
-                    height.MoverGUID = guid;
-                    height.Height = cachedMountId != 0 ? 3.081099f : 2.438083f;
-=======
                 if (guid == GetSession().GameState.CurrentPlayerGuid &&
                     LegacyVersion.RemovedInVersion(ClientVersionBuild.V3_0_2_9056))
                 {
@@ -1194,7 +1186,6 @@
                     MoveSetCollisionHeight height = new();
                     height.MoverGUID = guid;
                     height.Height = cachedMountId != 0 ? PlayerHeight.Mounted : PlayerHeight.Normal;
->>>>>>> 69642380
                     height.Height *= updates[OBJECT_FIELD_SCALE_X].FloatValue;
                     height.Scale = updates[OBJECT_FIELD_SCALE_X].FloatValue;
                     height.Reason = 2; // Force
@@ -1656,24 +1647,16 @@
                         height.MoverGUID = guid;
                         height.Height = updateData.UnitData.MountDisplayID != 0 ? PlayerHeight.Mounted : PlayerHeight.Normal;
                         height.MountDisplayID = (uint)updateData.UnitData.MountDisplayID;
-<<<<<<< HEAD
-                        var cachedScale = GetSession().GameState.GetLegacyFieldValueFloat(GetSession().GameState.CurrentPlayerGuid, ObjectField.OBJECT_FIELD_SCALE_X);
-=======
 
                         float cachedScale = 0;
                         if (OBJECT_FIELD_SCALE_X >= 0 && updates.ContainsKey(OBJECT_FIELD_SCALE_X))
                             cachedScale = updates[OBJECT_FIELD_SCALE_X].FloatValue;
 
->>>>>>> 69642380
                         if (cachedScale != 0)
                         {
                             height.Scale = cachedScale;
                             height.Height *= height.Scale;
                         }
-<<<<<<< HEAD
-=======
-
->>>>>>> 69642380
                         height.Reason = 1; // Mount
                         SendPacketToClient(height);
                     }
@@ -2765,30 +2748,6 @@
                     // Fix for invalid movement of Deeprun Tram, some carts were going through the wall (in the opposite direction)
                     // Entry IDs of Trams:
                     const int tramSouthEastmost = 176080;
-<<<<<<< HEAD
-                    const int tramNorthMiddle =   176081;
-                    const int tramSouthMiddle =   176082;
-                    const int tramSouthWestmost = 176083;
-                    const int tramNorthWestmost = 176084;
-                    const int tramNorthEastmost = 176085;
-
-                    if (updateData.ObjectData.EntryID is tramSouthEastmost or tramNorthWestmost or tramNorthEastmost)
-                    {
-                        var rot = updateData.CreateData.MoveInfo.Rotation.AsEulerAngles();
-                        rot.Yaw *= -1; // Rotate the cart content by 180°, so players who stand on the left side of the cart are actually on the left side
-                        updateData.CreateData.MoveInfo.Rotation = rot.AsQuaternion();
-                    }
-                    if (updateData.ObjectData.EntryID is tramNorthMiddle or tramSouthMiddle or tramSouthWestmost or tramNorthEastmost)
-                    {   // Quaternion to rotate the pivot point of the transport movement by 180°
-                        updateData.GameObjectData.ParentRotation = new float?[] { -4.371139E-08f, 0,  1, 0 };
-                    }
-
-                    // Fix for Zangarmarsh Elevator
-                    const int zangarmarshElevator = 183177;
-                    if (updateData.ObjectData.EntryID is zangarmarshElevator)
-                    {   // Super weird angle -88°
-                        updateData.GameObjectData.ParentRotation = new float?[] { 0, 0, -0.69465846f, 0.7193397f };
-=======
                     const int tramNorthMiddle = 176081;
                     const int tramSouthMiddle = 176082;
                     const int tramSouthWestmost = 176083;
@@ -2826,7 +2785,6 @@
                             updateData.GameObjectData.ParentRotation = new float?[] { 0, 0, -0.69465846f, 0.7193397f };
                             break;
                         }
->>>>>>> 69642380
                     }
                 }
                 int GAMEOBJECT_STATE = LegacyVersion.GetUpdateField(GameObjectField.GAMEOBJECT_STATE);
