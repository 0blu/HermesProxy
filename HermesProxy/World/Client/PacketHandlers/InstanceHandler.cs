﻿using HermesProxy.Enums;
using HermesProxy.World.Enums;
using HermesProxy.World.Objects;
using HermesProxy.World.Server.Packets;
using System;
using System.Collections.Generic;

namespace HermesProxy.World.Client
{
    public partial class WorldClient
    {
        // Handlers for SMSG opcodes coming the legacy world server
        [PacketHandler(Opcode.SMSG_UPDATE_INSTANCE_OWNERSHIP)]
        void HandleUpdateInstanceOwnership(WorldPacket packet)
        {
            UpdateInstanceOwnership instance = new UpdateInstanceOwnership();
            instance.IOwnInstance = packet.ReadUInt32();
            SendPacketToClient(instance);
        }

        [PacketHandler(Opcode.SMSG_INSTANCE_RESET)]
        void HandleInstanceReset(WorldPacket packet)
        {
            InstanceReset reset = new InstanceReset();
            reset.MapID = packet.ReadUInt32();
            SendPacketToClient(reset);
        }

        [PacketHandler(Opcode.SMSG_INSTANCE_RESET_FAILED)]
        void HandleInstanceResetFailed(WorldPacket packet)
        {
            InstanceResetFailed reset = new InstanceResetFailed();
            reset.ResetFailedReason = (ResetFailedReason)packet.ReadUInt32();
            reset.MapID = packet.ReadUInt32();
            SendPacketToClient(reset);
        }

        [PacketHandler(Opcode.SMSG_RESET_FAILED_NOTIFY)]
        void HandleResetFailedNotify(WorldPacket packet)
        {
            ResetFailedNotify reset = new ResetFailedNotify();
            packet.ReadUInt32(); // Map ID
            SendPacketToClient(reset);
        }

        [PacketHandler(Opcode.SMSG_RAID_INSTANCE_INFO)]
        void HandleRaidInstanceInfo(WorldPacket packet)
        {
            RaidInstanceInfo infos = new RaidInstanceInfo();
            int count = packet.ReadInt32();
            for (var i = 0; i < count; ++i)
            {
                InstanceLock instance = new InstanceLock();
                instance.MapID = packet.ReadUInt32();

                if (LegacyVersion.AddedInVersion(ClientVersionBuild.V3_0_2_9056))
                    instance.DifficultyID = (DifficultyModern)packet.ReadUInt32();
                else
                {
                    if (ModernVersion.ExpansionVersion == 1)
<<<<<<< HEAD
                        instance.DifficultyID = Difficulty.Raid40;
=======
                        instance.DifficultyID = DifficultyModern.Raid40;
>>>>>>> 69642380
                    else
                        instance.DifficultyID = DifficultyModern.Raid25N;
                }

                if (LegacyVersion.AddedInVersion(ClientVersionBuild.V3_0_2_9056))
                {
                    instance.InstanceID = packet.ReadUInt64();
                    instance.Locked = packet.ReadBool();
                    instance.Extended = packet.ReadBool();
                    instance.TimeRemaining = packet.ReadInt32();
                }
                else
                {
                    instance.TimeRemaining = packet.ReadInt32();
                    instance.InstanceID = packet.ReadUInt32();

                    if (LegacyVersion.AddedInVersion(ClientVersionBuild.V2_0_1_6180))
                        packet.ReadUInt32(); // Counter
                }
                infos.LockList.Add(instance);
            }
            SendPacketToClient(infos);
        }

        [PacketHandler(Opcode.SMSG_INSTANCE_SAVE_CREATED)]
        void HandleInstanceSaveCreated(WorldPacket packet)
        {
            InstanceSaveCreated save = new InstanceSaveCreated();
            save.Gm = packet.ReadUInt32() != 0;
            SendPacketToClient(save);
        }

        [PacketHandler(Opcode.SMSG_RAID_GROUP_ONLY)]
        void HandleRaidGroupOnly(WorldPacket packet)
        {
            RaidGroupOnly save = new RaidGroupOnly();
            save.Delay = packet.ReadInt32();
            save.Reason = (RaidGroupReason)packet.ReadUInt32();
            SendPacketToClient(save);
        }

        [PacketHandler(Opcode.SMSG_RAID_INSTANCE_MESSAGE)]
        void HandleRaidInstanceMessage(WorldPacket packet)
        {
            RaidInstanceMessage instance = new RaidInstanceMessage();
            instance.Type = (InstanceResetWarningType)packet.ReadUInt32();
            instance.MapID = packet.ReadUInt32();

            if (LegacyVersion.AddedInVersion(ClientVersionBuild.V3_0_2_9056))
                instance.DifficultyID = (DifficultyModern)packet.ReadUInt32();
            else
            {
                if (ModernVersion.ExpansionVersion == 1)
<<<<<<< HEAD
                    instance.DifficultyID = Difficulty.Raid40;
=======
                    instance.DifficultyID = DifficultyModern.Raid40;
>>>>>>> 69642380
                else
                    instance.DifficultyID = DifficultyModern.Raid25N;
            }

            packet.ReadUInt32(); // time

            if (LegacyVersion.AddedInVersion(ClientVersionBuild.V3_0_2_9056) &&
                instance.Type == InstanceResetWarningType.Welcome)
            {
                instance.Locked = packet.ReadBool();
                instance.Extended = packet.ReadBool();
            }

            SendPacketToClient(instance);
        }
    }
}<|MERGE_RESOLUTION|>--- conflicted
+++ resolved
@@ -58,11 +58,7 @@
                 else
                 {
                     if (ModernVersion.ExpansionVersion == 1)
-<<<<<<< HEAD
-                        instance.DifficultyID = Difficulty.Raid40;
-=======
                         instance.DifficultyID = DifficultyModern.Raid40;
->>>>>>> 69642380
                     else
                         instance.DifficultyID = DifficultyModern.Raid25N;
                 }
@@ -116,11 +112,7 @@
             else
             {
                 if (ModernVersion.ExpansionVersion == 1)
-<<<<<<< HEAD
-                    instance.DifficultyID = Difficulty.Raid40;
-=======
                     instance.DifficultyID = DifficultyModern.Raid40;
->>>>>>> 69642380
                 else
                     instance.DifficultyID = DifficultyModern.Raid25N;
             }
