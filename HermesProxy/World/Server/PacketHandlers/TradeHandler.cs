﻿using Framework.Constants;
using Framework.Logging;
using HermesProxy.Enums;
using HermesProxy.World;
using HermesProxy.World.Enums;
using HermesProxy.World.Objects;
using HermesProxy.World.Server.Packets;

namespace HermesProxy.World.Server
{
    public partial class WorldSocket
    {
        // Handlers for CMSG opcodes coming from the modern client
        [PacketHandler(Opcode.CMSG_INITIATE_TRADE)]
        void HandleInitiateTrade(InitiateTrade trade)
        {
            WorldPacket packet = new WorldPacket(Opcode.CMSG_INITIATE_TRADE);
            packet.WriteGuid(trade.Guid.To64());
            SendPacketToServer(packet);
        }

        [PacketHandler(Opcode.CMSG_SET_TRADE_GOLD)]
        void HandleSetTradeGold(SetTradeGold trade)
        {
            var tradeSession = GetSession().GameState.CurrentTrade;
            if (tradeSession == null)
            {
<<<<<<< HEAD
                Log.Print(LogType.Error, "Got CMSG_SET_TRADE_GOLD without trade session");
                return;
            }
            tradeSession.ClientStateIndex++;
            
=======
                Log.Print(LogType.Error, $"Got {trade.GetUniversalOpcode()} without trade session");
                return;
            }
            tradeSession.ClientStateIndex++;

>>>>>>> 69642380
            WorldPacket packet = new WorldPacket(Opcode.CMSG_SET_TRADE_GOLD);
            packet.WriteInt32((int)trade.Coinage);
            SendPacketToServer(packet);
        }

        [PacketHandler(Opcode.CMSG_ACCEPT_TRADE)]
        void HandleAcceptTrade(AcceptTrade trade)
        {
            WorldPacket packet = new WorldPacket(Opcode.CMSG_ACCEPT_TRADE);
            packet.WriteUInt32(trade.StateIndex);
            SendPacketToServer(packet);
        }

        [PacketHandler(Opcode.CMSG_BEGIN_TRADE)]
        [PacketHandler(Opcode.CMSG_BUSY_TRADE)]
        [PacketHandler(Opcode.CMSG_CANCEL_TRADE)]
        [PacketHandler(Opcode.CMSG_UNACCEPT_TRADE)]
        [PacketHandler(Opcode.CMSG_IGNORE_TRADE)]
        void HandleEmptyTradePacket(EmptyClientPacket trade)
        {
            WorldPacket packet = new WorldPacket(trade.GetUniversalOpcode());
            SendPacketToServer(packet);
        }

        [PacketHandler(Opcode.CMSG_CLEAR_TRADE_ITEM)]
        void HandleClearTradeItem(ClearTradeItem trade)
        {
            var tradeSession = GetSession().GameState.CurrentTrade;
            if (tradeSession == null)
            {
<<<<<<< HEAD
                Log.Print(LogType.Error, "Got CMSG_SET_TRADE_GOLD without trade session");
=======
                Log.Print(LogType.Error, $"Got {trade.GetUniversalOpcode()} without trade session");
>>>>>>> 69642380
                return;
            }
            tradeSession.ClientStateIndex++;

            WorldPacket packet = new WorldPacket(Opcode.CMSG_CLEAR_TRADE_ITEM);
            packet.WriteUInt8(trade.TradeSlot);
            SendPacketToServer(packet);
        }

        [PacketHandler(Opcode.CMSG_SET_TRADE_ITEM)]
        void HandleSetTradeItem(SetTradeItem trade)
        {
            var tradeSession = GetSession().GameState.CurrentTrade;
            if (tradeSession == null)
            {
<<<<<<< HEAD
                Log.Print(LogType.Error, "Got CMSG_SET_TRADE_GOLD without trade session");
=======
                Log.Print(LogType.Error, $"Got {trade.GetUniversalOpcode()} without trade session");
>>>>>>> 69642380
                return;
            }
            tradeSession.ClientStateIndex++;

            WorldPacket packet = new WorldPacket(Opcode.CMSG_SET_TRADE_ITEM);
            packet.WriteUInt8(trade.TradeSlot);
            byte containerSlot = trade.PackSlot != Enums.Classic.InventorySlots.Bag0 ? ModernVersion.AdjustInventorySlot(trade.PackSlot) : trade.PackSlot;
            byte slot = trade.PackSlot == Enums.Classic.InventorySlots.Bag0 ? ModernVersion.AdjustInventorySlot(trade.ItemSlotInPack) : trade.ItemSlotInPack;
            packet.WriteUInt8(containerSlot);
            packet.WriteUInt8(slot);
            SendPacketToServer(packet);
        }
    }
}<|MERGE_RESOLUTION|>--- conflicted
+++ resolved
@@ -25,19 +25,11 @@
             var tradeSession = GetSession().GameState.CurrentTrade;
             if (tradeSession == null)
             {
-<<<<<<< HEAD
-                Log.Print(LogType.Error, "Got CMSG_SET_TRADE_GOLD without trade session");
-                return;
-            }
-            tradeSession.ClientStateIndex++;
-            
-=======
                 Log.Print(LogType.Error, $"Got {trade.GetUniversalOpcode()} without trade session");
                 return;
             }
             tradeSession.ClientStateIndex++;
 
->>>>>>> 69642380
             WorldPacket packet = new WorldPacket(Opcode.CMSG_SET_TRADE_GOLD);
             packet.WriteInt32((int)trade.Coinage);
             SendPacketToServer(packet);
@@ -68,11 +60,7 @@
             var tradeSession = GetSession().GameState.CurrentTrade;
             if (tradeSession == null)
             {
-<<<<<<< HEAD
-                Log.Print(LogType.Error, "Got CMSG_SET_TRADE_GOLD without trade session");
-=======
                 Log.Print(LogType.Error, $"Got {trade.GetUniversalOpcode()} without trade session");
->>>>>>> 69642380
                 return;
             }
             tradeSession.ClientStateIndex++;
@@ -88,11 +76,7 @@
             var tradeSession = GetSession().GameState.CurrentTrade;
             if (tradeSession == null)
             {
-<<<<<<< HEAD
-                Log.Print(LogType.Error, "Got CMSG_SET_TRADE_GOLD without trade session");
-=======
                 Log.Print(LogType.Error, $"Got {trade.GetUniversalOpcode()} without trade session");
->>>>>>> 69642380
                 return;
             }
             tradeSession.ClientStateIndex++;
