﻿using Framework.Constants;
using Framework.Logging;
using HermesProxy.Enums;
using HermesProxy.World;
using HermesProxy.World.Enums;
using HermesProxy.World.Objects;
using HermesProxy.World.Server.Packets;
using System;
using System.Collections.Generic;
using System.Linq;
using System.Text;
using System.Text.RegularExpressions;

namespace HermesProxy.World.Server
{
    public partial class WorldSocket
    {
        // Handlers for CMSG opcodes coming from the modern client
        [PacketHandler(Opcode.CMSG_CHAT_JOIN_CHANNEL)]
        void HandleChatJoinChannel(JoinChannel join)
        {
            if (GetSession().WorldClient != null)
                GetSession().WorldClient.SendChatJoinChannel(join.ChatChannelId, join.ChannelName, join.Password);
        }

        [PacketHandler(Opcode.CMSG_CHAT_LEAVE_CHANNEL)]
        void HandleChatLeaveChannel(LeaveChannel leave)
        {
            if (GetSession().WorldClient != null)
            {
                GetSession().GameState.LeftChannelName = leave.ChannelName;
                GetSession().WorldClient.SendChatLeaveChannel(leave.ZoneChannelID, leave.ChannelName);
            }
        }

        [PacketHandler(Opcode.CMSG_CHAT_CHANNEL_OWNER)]
        [PacketHandler(Opcode.CMSG_CHAT_CHANNEL_ANNOUNCEMENTS)]

        void HandleChatChannelCommand(ChannelCommand command)
        {
            WorldPacket packet = new WorldPacket(command.GetUniversalOpcode());
            packet.WriteCString(command.ChannelName);
            SendPacketToServer(packet);
        }

        [PacketHandler(Opcode.CMSG_CHAT_CHANNEL_LIST)]
        void HandleChatChannelList(ChannelCommand command)
        {
            WorldPacket packet = new WorldPacket(Opcode.CMSG_CHAT_CHANNEL_LIST);
            packet.WriteCString(command.ChannelName);
            SendPacketToServer(packet);
            GetSession().GameState.ChannelDisplayList = false;
        }

        [PacketHandler(Opcode.CMSG_CHAT_CHANNEL_DISPLAY_LIST)]
        void HandleChatChannelDisplayList(ChannelCommand command)
        {
            if (LegacyVersion.RemovedInVersion(ClientVersionBuild.V2_0_1_6180))
            {
                WorldPacket packet = new WorldPacket(Opcode.CMSG_CHAT_CHANNEL_LIST);
                packet.WriteCString(command.ChannelName);
                SendPacketToServer(packet);
            }
            else
            {
                WorldPacket packet = new WorldPacket(Opcode.CMSG_CHAT_CHANNEL_DISPLAY_LIST);
                packet.WriteCString(command.ChannelName);
                SendPacketToServer(packet);
            }
            GetSession().GameState.ChannelDisplayList = true;
        }

        [PacketHandler(Opcode.CMSG_CHAT_CHANNEL_DECLINE_INVITE)]
        void HandleChatChannelDeclineInvite(ChannelCommand command)
        {
            if (LegacyVersion.RemovedInVersion(ClientVersionBuild.V2_0_1_6180))
                return;

            WorldPacket packet = new WorldPacket(Opcode.CMSG_CHAT_CHANNEL_DECLINE_INVITE);
            packet.WriteCString(command.ChannelName);
            SendPacketToServer(packet);
        }

        [PacketHandler(Opcode.CMSG_CHAT_MESSAGE_AFK)]
        void HandleChatMessageAFK(ChatMessageAFK afk)
        {
            var toBeSentTextParts = ConvertTextMessageIntoMaxLengthParts(afk.Text);
            if (toBeSentTextParts.Count < 1)
                return;

            if (LegacyVersion.AddedInVersion(ClientVersionBuild.V2_0_1_6180))
                GetSession().WorldClient.SendMessageChatWotLK(ChatMessageTypeWotLK.Afk, 0, toBeSentTextParts[0], "", "");
            else
                GetSession().WorldClient.SendMessageChatVanilla(ChatMessageTypeVanilla.Afk, 0, toBeSentTextParts[0], "", "");
        }

        [PacketHandler(Opcode.CMSG_CHAT_MESSAGE_DND)]
        void HandleChatMessageDND(ChatMessageDND dnd)
        {
            var toBeSentTextParts = ConvertTextMessageIntoMaxLengthParts(dnd.Text);
            if (toBeSentTextParts.Count < 1)
                return;

            if (LegacyVersion.AddedInVersion(ClientVersionBuild.V2_0_1_6180))
                GetSession().WorldClient.SendMessageChatWotLK(ChatMessageTypeWotLK.Dnd, 0, toBeSentTextParts[0], "", "");
            else
                GetSession().WorldClient.SendMessageChatVanilla(ChatMessageTypeVanilla.Dnd, 0, toBeSentTextParts[0], "", "");
        }

        [PacketHandler(Opcode.CMSG_CHAT_MESSAGE_CHANNEL)]
        void HandleChatMessageChannel(ChatMessageChannel channel)
        {
            var toBeSentTextParts = ConvertTextMessageIntoMaxLengthParts(channel.Text);
            foreach (string text in toBeSentTextParts)
            {
                if (LegacyVersion.AddedInVersion(ClientVersionBuild.V2_0_1_6180))
                    GetSession().WorldClient.SendMessageChatWotLK(ChatMessageTypeWotLK.Channel, channel.Language, text, channel.Target, "");
                else
                    GetSession().WorldClient.SendMessageChatVanilla(ChatMessageTypeVanilla.Channel, channel.Language, text, channel.Target, "");
            }
        }

        [PacketHandler(Opcode.CMSG_CHAT_MESSAGE_WHISPER)]
        void HandleChatMessageWhisper(ChatMessageWhisper whisper)
        {
            var toBeSentTextParts = ConvertTextMessageIntoMaxLengthParts(whisper.Text);
            foreach (string text in toBeSentTextParts)
            {
                if (LegacyVersion.AddedInVersion(ClientVersionBuild.V2_0_1_6180))
                    GetSession().WorldClient.SendMessageChatWotLK(ChatMessageTypeWotLK.Whisper, whisper.Language, text, "", whisper.Target);
                else
                    GetSession().WorldClient.SendMessageChatVanilla(ChatMessageTypeVanilla.Whisper, whisper.Language, text, "", whisper.Target);
            }
        }

        [PacketHandler(Opcode.CMSG_CHAT_MESSAGE_EMOTE)]
        void HandleChatMessageEmote(ChatMessageEmote emote)
        {
            var toBeSentTextParts = ConvertTextMessageIntoMaxLengthParts(emote.Text);
            if (toBeSentTextParts.Count < 1)
                return;

            if (LegacyVersion.AddedInVersion(ClientVersionBuild.V2_0_1_6180))
                GetSession().WorldClient.SendMessageChatWotLK(ChatMessageTypeWotLK.Emote, 0, toBeSentTextParts[0], "", "");
            else
                GetSession().WorldClient.SendMessageChatVanilla(ChatMessageTypeVanilla.Emote, 0, toBeSentTextParts[0], "", "");
        }

        [PacketHandler(Opcode.CMSG_CHAT_MESSAGE_GUILD)]
        [PacketHandler(Opcode.CMSG_CHAT_MESSAGE_OFFICER)]
        [PacketHandler(Opcode.CMSG_CHAT_MESSAGE_PARTY)]
        [PacketHandler(Opcode.CMSG_CHAT_MESSAGE_RAID)]
        [PacketHandler(Opcode.CMSG_CHAT_MESSAGE_RAID_WARNING)]
        [PacketHandler(Opcode.CMSG_CHAT_MESSAGE_SAY)]
        [PacketHandler(Opcode.CMSG_CHAT_MESSAGE_YELL)]
        [PacketHandler(Opcode.CMSG_CHAT_MESSAGE_INSTANCE_CHAT)]
        void HandleChatMessage(ChatMessage packet)
        {
            ChatMessageTypeModern type;

            switch (packet.GetUniversalOpcode())
            {
                case Opcode.CMSG_CHAT_MESSAGE_SAY:
                    type = ChatMessageTypeModern.Say;
                    break;
                case Opcode.CMSG_CHAT_MESSAGE_YELL:
                    type = ChatMessageTypeModern.Yell;
                    break;
                case Opcode.CMSG_CHAT_MESSAGE_GUILD:
                    type = ChatMessageTypeModern.Guild;
                    break;
                case Opcode.CMSG_CHAT_MESSAGE_OFFICER:
                    type = ChatMessageTypeModern.Officer;
                    break;
                case Opcode.CMSG_CHAT_MESSAGE_PARTY:
                    type = ChatMessageTypeModern.Party;
                    break;
                case Opcode.CMSG_CHAT_MESSAGE_RAID:
                    type = ChatMessageTypeModern.Raid;
                    break;
                case Opcode.CMSG_CHAT_MESSAGE_RAID_WARNING:
                    type = ChatMessageTypeModern.RaidWarning;
                    break;
                case Opcode.CMSG_CHAT_MESSAGE_INSTANCE_CHAT:
                    if (GetSession().GameState.IsInBattleground())
                        type = ChatMessageTypeModern.Battleground;
                    else
                        type = ChatMessageTypeModern.Party;
                    break;
                default:
                    Log.Print(LogType.Error, $"HandleMessagechatOpcode : Unknown chat opcode ({packet.GetOpcode()})");
                    return;
            }

            var toBeSentTextParts = ConvertTextMessageIntoMaxLengthParts(packet.Text);
            foreach (string text in toBeSentTextParts)
            {
                if (LegacyVersion.AddedInVersion(ClientVersionBuild.V2_0_1_6180))
                {
                    ChatMessageTypeWotLK chatMsg = (ChatMessageTypeWotLK)Enum.Parse(typeof(ChatMessageTypeWotLK), type.ToString());
                    GetSession().WorldClient.SendMessageChatWotLK(chatMsg, packet.Language, text, "", "");
                }
                else
                {
                    ChatMessageTypeVanilla chatMsg = (ChatMessageTypeVanilla)Enum.Parse(typeof(ChatMessageTypeVanilla), type.ToString());
                    GetSession().WorldClient.SendMessageChatVanilla(chatMsg, packet.Language, text, "", "");
                }
            }
        }

        [PacketHandler(Opcode.CMSG_CHAT_ADDON_MESSAGE)]
        void HandleAddonMessage(ChatAddonMessage packet)
        {
            uint language = (uint)Language.Addon;
            string text = packet.Params.Prefix + '\t' + packet.Params.Text;

            if (LegacyVersion.AddedInVersion(ClientVersionBuild.V2_0_1_6180))
            {
                ChatMessageTypeWotLK chatMsg = (ChatMessageTypeWotLK)Enum.Parse(typeof(ChatMessageTypeWotLK), packet.Params.Type.ToString());
                GetSession().WorldClient.SendMessageChatWotLK(chatMsg, language, text, "", "");
            }
            else
            {
                ChatMessageTypeVanilla chatMsg = (ChatMessageTypeVanilla)Enum.Parse(typeof(ChatMessageTypeVanilla), packet.Params.Type.ToString());
                GetSession().WorldClient.SendMessageChatVanilla(chatMsg, language, text, "", "");
            }
        }

        [PacketHandler(Opcode.CMSG_CHAT_ADDON_MESSAGE_TARGETED)]
        void HandleAddonMessageTargeted(ChatAddonMessageTargeted packet)
        {
            uint language = (uint)Language.Addon;
            string text = packet.Params.Prefix + '\t' + packet.Params.Text;
            string channelName = packet.ChannelGuid.IsEmpty() ? "" :
                GetSession().GameState.GetChannelName((int)packet.ChannelGuid.GetCounter());

            if (LegacyVersion.AddedInVersion(ClientVersionBuild.V2_0_1_6180))
            {
                ChatMessageTypeWotLK chatMsg = (ChatMessageTypeWotLK)Enum.Parse(typeof(ChatMessageTypeWotLK), packet.Params.Type.ToString());
                GetSession().WorldClient.SendMessageChatWotLK(chatMsg, language, text, channelName, packet.Target);
            }
            else
            {
                ChatMessageTypeVanilla chatMsg = (ChatMessageTypeVanilla)Enum.Parse(typeof(ChatMessageTypeVanilla), packet.Params.Type.ToString());
                GetSession().WorldClient.SendMessageChatVanilla(chatMsg, language, text, channelName, packet.Target);
            }
        }

        [PacketHandler(Opcode.CMSG_SEND_TEXT_EMOTE)]
        void HandleSendTextEmote(CTextEmote emote)
        {
            WorldPacket packet = new WorldPacket(Opcode.CMSG_SEND_TEXT_EMOTE);
            packet.WriteInt32(emote.EmoteID);
            packet.WriteInt32(emote.SoundIndex);
            packet.WriteGuid(emote.Target.To64());
            SendPacketToServer(packet);
        }

        [PacketHandler(Opcode.CMSG_CHAT_REGISTER_ADDON_PREFIXES)]
        void HandleChatRegisterAddonPrefixes(ChatRegisterAddonPrefixes addons)
        {
            foreach (var prefix in addons.Prefixes)
                GetSession().GameState.AddonPrefixes.Add(prefix);
        }

        [PacketHandler(Opcode.CMSG_CHAT_UNREGISTER_ALL_ADDON_PREFIXES)]
        void HandleChatUnregisterAllAddonPrefixes(EmptyClientPacket addons)
        {
            GetSession().GameState.AddonPrefixes.Clear();
        }

        private static List<string> ConvertTextMessageIntoMaxLengthParts(string originalTextMessage)
        {
            List<string> toBeSendTextParts = new List<string>();
            const int maxAllowedTextLength = 255;
            if (originalTextMessage.Length <= maxAllowedTextLength)
            {
                // We fit in a single packet
                toBeSendTextParts.Add(originalTextMessage);
            }
            else
            {
                // We must split the text into chunks of max length 255
                // Since we dont want to break item links, we first split the text by links
                var linkBegin = @"(?=\|c[a-f0-9]{8}\|H)";
                var linkEnd = @"(?<=\|h\|r)";
                var splitted = Regex.Split(originalTextMessage, $"{linkBegin}|{linkEnd}");
                var splittedAndSlicedToMaxLength = splitted.SelectMany(x => x.Chunk(maxAllowedTextLength));

                var strBuilder = new StringBuilder();
                foreach (var part in splittedAndSlicedToMaxLength)
                {
<<<<<<< HEAD
                    if ((strBuilder.Length + part.Length) > maxAllowedTextLength)
=======
                    string strPart = string.Concat(part);
                    if ((strBuilder.Length + strPart.Length) > maxAllowedTextLength)
>>>>>>> 69642380
                    { // Flush now
                        toBeSendTextParts.Add(strBuilder.ToString());
                        strBuilder.Clear();
                    }
<<<<<<< HEAD
                    strBuilder.Append(part);
=======
                    strBuilder.Append(strPart);
>>>>>>> 69642380
                }

                // Flush last part of the message
                toBeSendTextParts.Add(strBuilder.ToString());
            }

            return toBeSendTextParts;
        }
    }
}<|MERGE_RESOLUTION|>--- conflicted
+++ resolved
@@ -1,9 +1,6 @@
-﻿using Framework.Constants;
-using Framework.Logging;
+﻿using Framework.Logging;
 using HermesProxy.Enums;
-using HermesProxy.World;
 using HermesProxy.World.Enums;
-using HermesProxy.World.Objects;
 using HermesProxy.World.Server.Packets;
 using System;
 using System.Collections.Generic;
@@ -290,21 +287,12 @@
                 var strBuilder = new StringBuilder();
                 foreach (var part in splittedAndSlicedToMaxLength)
                 {
-<<<<<<< HEAD
                     if ((strBuilder.Length + part.Length) > maxAllowedTextLength)
-=======
-                    string strPart = string.Concat(part);
-                    if ((strBuilder.Length + strPart.Length) > maxAllowedTextLength)
->>>>>>> 69642380
                     { // Flush now
                         toBeSendTextParts.Add(strBuilder.ToString());
                         strBuilder.Clear();
                     }
-<<<<<<< HEAD
                     strBuilder.Append(part);
-=======
-                    strBuilder.Append(strPart);
->>>>>>> 69642380
                 }
 
                 // Flush last part of the message
