--- conflicted
+++ resolved
@@ -61,22 +61,14 @@
                 }
                 else
                 {
-<<<<<<< HEAD
-                    packet.WriteInt32(-1); // Inventory slotId (head, chest, one-hand etc...)
-=======
                     packet.WriteInt32(-1); // inventorySlotId
->>>>>>> 69642380
                     packet.WriteInt32(auction.ClassFilters[0].ItemClass);
                     packet.WriteInt32(-1); // auctionSubCategory
                 }
             }
             else
             {
-<<<<<<< HEAD
-                packet.WriteInt32(-1); // Inventory slotId (head, chest, one-hand etc...)
-=======
                 packet.WriteInt32(-1); // inventorySlotId
->>>>>>> 69642380
                 packet.WriteInt32(-1); // auctionMainCategory
                 packet.WriteInt32(-1); // auctionSubCategory
             }
