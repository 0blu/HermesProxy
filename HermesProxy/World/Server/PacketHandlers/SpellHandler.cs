﻿using Framework;
using Framework.Constants;
using HermesProxy.Enums;
using HermesProxy.World;
using HermesProxy.World.Enums;
using HermesProxy.World.Objects;
using HermesProxy.World.Server.Packets;
using System;
using System.Threading;
using Framework.Logging;

namespace HermesProxy.World.Server
{
    public partial class WorldSocket
    {
        // Handlers for CMSG opcodes coming from the modern client
        SpellCastTargetFlags ConvertSpellTargetFlags(SpellTargetData target)
        {
            SpellCastTargetFlags targetFlags = SpellCastTargetFlags.None;
            if (target.Unit != null && !target.Unit.IsEmpty())
            {
                if (target.Flags.HasFlag(SpellCastTargetFlags.Unit))
                    targetFlags |= SpellCastTargetFlags.Unit;
                if (target.Flags.HasFlag(SpellCastTargetFlags.CorpseEnemy))
                    targetFlags |= SpellCastTargetFlags.CorpseEnemy;
                if (target.Flags.HasFlag(SpellCastTargetFlags.GameObject))
                    targetFlags |= SpellCastTargetFlags.GameObject;
                if (target.Flags.HasFlag(SpellCastTargetFlags.CorpseAlly))
                    targetFlags |= SpellCastTargetFlags.CorpseAlly;
                if (target.Flags.HasFlag(SpellCastTargetFlags.UnitMinipet))
                    targetFlags |= SpellCastTargetFlags.UnitMinipet;
            }
            if (target.Item != null & !target.Item.IsEmpty())
            {
                if (target.Flags.HasFlag(SpellCastTargetFlags.Item))
                    targetFlags |= SpellCastTargetFlags.Item;
                if (target.Flags.HasFlag(SpellCastTargetFlags.TradeItem))
                    targetFlags |= SpellCastTargetFlags.TradeItem;
            }
            if (target.SrcLocation != null)
                targetFlags |= SpellCastTargetFlags.SourceLocation;
            if (target.DstLocation != null)
                targetFlags |= SpellCastTargetFlags.DestLocation;
            if (!String.IsNullOrEmpty(target.Name))
                targetFlags |= SpellCastTargetFlags.String;
            return targetFlags;
        }
        void WriteSpellTargets(SpellTargetData target, SpellCastTargetFlags targetFlags, WorldPacket packet)
        {
            if (LegacyVersion.RemovedInVersion(ClientVersionBuild.V2_0_1_6180))
                packet.WriteUInt16((ushort)targetFlags);
            else
                packet.WriteUInt32((uint)targetFlags);

            if (targetFlags.HasAnyFlag(SpellCastTargetFlags.Unit | SpellCastTargetFlags.CorpseEnemy | SpellCastTargetFlags.GameObject |
                SpellCastTargetFlags.CorpseAlly | SpellCastTargetFlags.UnitMinipet))
                packet.WritePackedGuid(target.Unit.To64());

            // Check if the user wants to target the "Will not be traded" slot
            if (targetFlags.HasFlag(SpellCastTargetFlags.TradeItem) && target.Item == WowGuid128.Create(HighGuidType703.Uniq, 10))
                packet.WritePackedGuid(new WowGuid64((ulong) TradeSlots.NonTraded));
            else if (targetFlags.HasFlag(SpellCastTargetFlags.Item))
                packet.WritePackedGuid(target.Item.To64());

            if (targetFlags.HasAnyFlag(SpellCastTargetFlags.SourceLocation))
            {
                if (LegacyVersion.AddedInVersion(ClientVersionBuild.V3_2_0_10192))
                    packet.WritePackedGuid(target.SrcLocation.Transport.To64());
                packet.WriteVector3(target.SrcLocation.Location);
            }

            if (targetFlags.HasAnyFlag(SpellCastTargetFlags.DestLocation))
            {
                if (LegacyVersion.AddedInVersion(ClientVersionBuild.V3_0_8_9464))
                    packet.WritePackedGuid(target.DstLocation.Transport.To64());
                packet.WriteVector3(target.DstLocation.Location);
            }

            if (targetFlags.HasAnyFlag(SpellCastTargetFlags.String))
                packet.WriteCString(target.Name);
        }
        public void SendCastRequestFailed(ClientCastRequest castRequest, bool isPet)
        {
            if (!castRequest.HasStarted)
            {
                SpellPrepare prepare2 = new SpellPrepare();
                prepare2.ClientCastID = castRequest.ClientGUID;
                prepare2.ServerCastID = castRequest.ServerGUID;
                SendPacket(prepare2);
            }

            if (isPet)
            {
                PetCastFailed failed = new();
                failed.SpellID = castRequest.SpellId;
                failed.Reason = (uint)SpellCastResultClassic.SpellInProgress;
                failed.CastID = castRequest.ServerGUID;
                SendPacket(failed);
            }
            else
            {
                CastFailed failed = new();
                failed.SpellID = castRequest.SpellId;
                failed.SpellXSpellVisualID = castRequest.SpellXSpellVisualId;
                failed.Reason = (uint)SpellCastResultClassic.SpellInProgress;
                failed.CastID = castRequest.ServerGUID;
                SendPacket(failed);
            }    
        }
        [PacketHandler(Opcode.CMSG_CAST_SPELL)]
        void HandleCastSpell(CastSpell cast)
        {
            // Artificial lag is needed for spell packets,
            // or spells will bug out and glow if spammed.
<<<<<<< HEAD
            if (Settings.ServerSpellDelay > 0)
                Thread.Sleep(Settings.ServerSpellDelay);
=======
            System.Threading.Thread.Sleep(20);
>>>>>>> 69642380

            if (GameData.NextMeleeSpells.Contains(cast.Cast.SpellID) ||
                GameData.AutoRepeatSpells.Contains(cast.Cast.SpellID))
            {
                ClientCastRequest castRequest = new ClientCastRequest();
                castRequest.Timestamp = Environment.TickCount;
                castRequest.SpellId = cast.Cast.SpellID;
                castRequest.SpellXSpellVisualId = cast.Cast.SpellXSpellVisualID;
                castRequest.ClientGUID = cast.Cast.CastID;
                
                if (GetSession().GameState.CurrentClientSpecialCast != null)
                {
                    castRequest.ServerGUID = WowGuid128.Create(HighGuidType703.Cast, SpellCastSource.Normal, (uint)GetSession().GameState.CurrentMapId, cast.Cast.SpellID, 10000 + cast.Cast.CastID.GetCounter());
                    SendCastRequestFailed(castRequest, false);
                    return;
                }
                else
                {
                    castRequest.ServerGUID = WowGuid128.Create(HighGuidType703.Cast, SpellCastSource.Normal, (uint)GetSession().GameState.CurrentMapId, cast.Cast.SpellID, cast.Cast.SpellID + GetSession().GameState.CurrentPlayerGuid.GetCounter());

                    SpellPrepare prepare = new SpellPrepare();
                    prepare.ClientCastID = cast.Cast.CastID;
                    prepare.ServerCastID = castRequest.ServerGUID;
                    SendPacket(prepare);

                    GetSession().GameState.CurrentClientSpecialCast = castRequest;
                } 
            }
            else
            {
                ClientCastRequest castRequest = new ClientCastRequest();
                castRequest.Timestamp = Environment.TickCount;
                castRequest.SpellId = cast.Cast.SpellID;
                castRequest.SpellXSpellVisualId = cast.Cast.SpellXSpellVisualID;
                castRequest.ClientGUID = cast.Cast.CastID;
                castRequest.ServerGUID = WowGuid128.Create(HighGuidType703.Cast, SpellCastSource.Normal, (uint)GetSession().GameState.CurrentMapId, cast.Cast.SpellID, 10000 + cast.Cast.CastID.GetCounter());

                if (GetSession().GameState.CurrentClientNormalCast != null)
                {
                    if (GetSession().GameState.CurrentClientNormalCast.HasStarted)
                    {
                        SendCastRequestFailed(castRequest, false);
                    }
                    else
                    {
                        // Sometimes we dont clear the CurrentCast when we dont get the correct SMSG_SPELL_GO
                        if (GetSession().GameState.CurrentClientNormalCast.Timestamp + 10000 < castRequest.Timestamp)
                        {
<<<<<<< HEAD
                            Log.Print(LogType.Warn, $"Clearing CurrentClientNormalCast because of 10 sec timeout! (oldSpell:{GetSession().GameState.CurrentClientNormalCast.SpellId} newSpell:{castRequest.SpellId})");
=======
                            System.Console.WriteLine("VERY DELAYED SPEEEEL");
>>>>>>> 69642380
                            SendCastRequestFailed(GetSession().GameState.CurrentClientNormalCast, false);
                            GetSession().GameState.CurrentClientNormalCast = null;
                            foreach (var pending in GetSession().GameState.PendingClientCasts)
                                SendCastRequestFailed(pending, false);
                            GetSession().GameState.PendingClientCasts.Clear();
                            SendCastRequestFailed(castRequest, false);
                        }
                        else
                            GetSession().GameState.PendingClientCasts.Add(castRequest);
                    }
                    return;
                }

                GetSession().GameState.CurrentClientNormalCast = castRequest;
            }

            SpellCastTargetFlags targetFlags = ConvertSpellTargetFlags(cast.Cast.Target);

            WorldPacket packet = new WorldPacket(Opcode.CMSG_CAST_SPELL);
            if (LegacyVersion.RemovedInVersion(ClientVersionBuild.V2_0_1_6180))
            {
                packet.WriteUInt32(cast.Cast.SpellID);
            }
            else if (LegacyVersion.RemovedInVersion(ClientVersionBuild.V3_0_2_9056))
            {
                packet.WriteUInt32(cast.Cast.SpellID);
                packet.WriteUInt8(0); // cast count
            }
            else
            {
                packet.WriteUInt8(0); // cast count
                packet.WriteUInt32(cast.Cast.SpellID);
                packet.WriteUInt8((byte)cast.Cast.SendCastFlags);
            }
            WriteSpellTargets(cast.Cast.Target, targetFlags, packet);
            SendPacketToServer(packet);
        }
        [PacketHandler(Opcode.CMSG_PET_CAST_SPELL)]
        void HandlePetCastSpell(PetCastSpell cast)
        {
            // Artificial lag is needed for spell packets,
            // or spells will bug out and glow if spammed.
<<<<<<< HEAD
            if (Settings.ServerSpellDelay > 0)
                Thread.Sleep(Settings.ServerSpellDelay);
=======
            System.Threading.Thread.Sleep(20);
>>>>>>> 69642380

            ClientCastRequest castRequest = new ClientCastRequest();
            castRequest.Timestamp = Environment.TickCount;
            castRequest.SpellId = cast.Cast.SpellID;
            castRequest.SpellXSpellVisualId = cast.Cast.SpellXSpellVisualID;
            castRequest.ClientGUID = cast.Cast.CastID;
            castRequest.ServerGUID = WowGuid128.Create(HighGuidType703.Cast, SpellCastSource.Normal, (uint)GetSession().GameState.CurrentMapId, cast.Cast.SpellID, 10000 + cast.Cast.CastID.GetCounter());

            if (GetSession().GameState.CurrentClientPetCast != null)
            {
                if (GetSession().GameState.CurrentClientPetCast.HasStarted)
                {
                    SendCastRequestFailed(castRequest, true);
                }
                else
                {
                    // Sometimes we dont clear the CurrentCast when we dont get the correct SMSG_SPELL_GO
                    if (GetSession().GameState.CurrentClientPetCast.Timestamp + 10000 < castRequest.Timestamp)
                    {
                        Log.Print(LogType.Warn, $"Clearing CurrentClientPetCast because of 10 sec timeout! (oldSpell:{GetSession().GameState.CurrentClientPetCast.SpellId} newSpell:{castRequest.SpellId})");
                        SendCastRequestFailed(GetSession().GameState.CurrentClientPetCast, true);
                        GetSession().GameState.CurrentClientPetCast = null;
                        foreach (var pending in GetSession().GameState.PendingClientPetCasts)
                            SendCastRequestFailed(pending, true);
                        GetSession().GameState.PendingClientPetCasts.Clear();
                        SendCastRequestFailed(castRequest, true);
                    }
                    else
                        GetSession().GameState.PendingClientPetCasts.Add(castRequest);
                }
                return;
            }

            GetSession().GameState.CurrentClientPetCast = castRequest;

            SpellCastTargetFlags targetFlags = ConvertSpellTargetFlags(cast.Cast.Target);

            WorldPacket packet = new WorldPacket(Opcode.CMSG_PET_CAST_SPELL);
            packet.WriteGuid(cast.PetGUID.To64());
            if (LegacyVersion.AddedInVersion(ClientVersionBuild.V3_0_2_9056))
                packet.WriteUInt8(0); // cast count
            packet.WriteUInt32(cast.Cast.SpellID);
            if (LegacyVersion.AddedInVersion(ClientVersionBuild.V3_0_2_9056))
                packet.WriteUInt8((byte)cast.Cast.SendCastFlags);
            WriteSpellTargets(cast.Cast.Target, targetFlags, packet);
            SendPacketToServer(packet);
        }
        [PacketHandler(Opcode.CMSG_USE_ITEM)]
        void HandleUseItem(UseItem use)
        {
            // Artificial lag is needed for spell packets,
            // or spells will bug out and glow if spammed.
<<<<<<< HEAD
            if (Settings.ServerSpellDelay > 0)
                Thread.Sleep(Settings.ServerSpellDelay);
=======
            System.Threading.Thread.Sleep(20);
>>>>>>> 69642380

            ClientCastRequest castRequest = new ClientCastRequest();
            castRequest.Timestamp = Environment.TickCount;
            castRequest.SpellId = use.Cast.SpellID;
            castRequest.SpellXSpellVisualId = use.Cast.SpellXSpellVisualID;
            castRequest.ClientGUID = use.Cast.CastID;
            castRequest.ServerGUID = WowGuid128.Create(HighGuidType703.Cast, SpellCastSource.Normal, (uint)GetSession().GameState.CurrentMapId, use.Cast.SpellID, 10000 + use.Cast.CastID.GetCounter());
            castRequest.ItemGUID = use.CastItem;

            if (GetSession().GameState.CurrentClientNormalCast != null)
            {
                if (GetSession().GameState.CurrentClientNormalCast.HasStarted)
                {
                    SendCastRequestFailed(castRequest, false);
                }
                else
                {
                    // Sometimes we dont clear the CurrentCast when we dont get the correct SMSG_SPELL_GO
                    if (GetSession().GameState.CurrentClientNormalCast.Timestamp + 10000 < castRequest.Timestamp)
                    {
                        Log.Print(LogType.Warn, $"Clearing CurrentClientNormalCast because of 10 sec timeout! (oldSpell:{GetSession().GameState.CurrentClientNormalCast.SpellId} newSpell:{castRequest.SpellId})");
                        SendCastRequestFailed(GetSession().GameState.CurrentClientNormalCast, false);
                        GetSession().GameState.CurrentClientNormalCast = null;
                        foreach (var pending in GetSession().GameState.PendingClientCasts)
                            SendCastRequestFailed(pending, false);
                        GetSession().GameState.PendingClientCasts.Clear();
                        SendCastRequestFailed(castRequest, false);
                    }
                    else
                        GetSession().GameState.PendingClientCasts.Add(castRequest);
                }
                return;
            }

            GetSession().GameState.CurrentClientNormalCast = castRequest;

            WorldPacket packet = new WorldPacket(Opcode.CMSG_USE_ITEM);
            byte containerSlot = use.PackSlot != Enums.Classic.InventorySlots.Bag0 ? ModernVersion.AdjustInventorySlot(use.PackSlot) : use.PackSlot;
            byte slot = use.PackSlot == Enums.Classic.InventorySlots.Bag0 ? ModernVersion.AdjustInventorySlot(use.Slot) : use.Slot;
            packet.WriteUInt8(containerSlot);
            packet.WriteUInt8(slot);
            packet.WriteUInt8(GetSession().GameState.GetItemSpellSlot(use.CastItem, use.Cast.SpellID));
            if (LegacyVersion.AddedInVersion(ClientVersionBuild.V2_0_1_6180))
            {
                packet.WriteUInt8(0); // cast count;
                packet.WriteGuid(use.CastItem.To64());
            }
            SpellCastTargetFlags targetFlags = ConvertSpellTargetFlags(use.Cast.Target);
            WriteSpellTargets(use.Cast.Target, targetFlags, packet);
            SendPacketToServer(packet);
        }
        [PacketHandler(Opcode.CMSG_CANCEL_CAST)]
        void HandleCancelCast(CancelCast cast)
        {
            // Artificial lag is needed for spell packets,
            // or spells will bug out and glow if spammed.
<<<<<<< HEAD
            if (Settings.ServerSpellDelay > 0)
                Thread.Sleep(Settings.ServerSpellDelay);
=======
            System.Threading.Thread.Sleep(20);
>>>>>>> 69642380

            WorldPacket packet = new WorldPacket(Opcode.CMSG_CANCEL_CAST);
            if (LegacyVersion.AddedInVersion(ClientVersionBuild.V3_0_2_9056))
                packet.WriteUInt8(0);
            packet.WriteUInt32(cast.SpellID);
            SendPacketToServer(packet);
        }
        [PacketHandler(Opcode.CMSG_CANCEL_CHANNELLING)]
        void HandleCancelChannelling(CancelChannelling cast)
        {
            // Artificial lag is needed for spell packets,
            // or spells will bug out and glow if spammed.
<<<<<<< HEAD
            if (Settings.ServerSpellDelay > 0)
                Thread.Sleep(Settings.ServerSpellDelay);
=======
            System.Threading.Thread.Sleep(20);
>>>>>>> 69642380

            WorldPacket packet = new WorldPacket(Opcode.CMSG_CANCEL_CHANNELLING);
            packet.WriteInt32(cast.SpellID);
            SendPacketToServer(packet);
        }
        [PacketHandler(Opcode.CMSG_CANCEL_AUTO_REPEAT_SPELL)]
        void HandleCancelAutoRepeatSpell(CancelAutoRepeatSpell aura)
        {
            // Artificial lag is needed for spell packets,
            // or spells will bug out and glow if spammed.
            System.Threading.Thread.Sleep(20);

            WorldPacket packet = new WorldPacket(Opcode.CMSG_CANCEL_AUTO_REPEAT_SPELL);
            SendPacketToServer(packet);
        }
        [PacketHandler(Opcode.CMSG_CANCEL_AURA)]
        void HandleCancelAura(CancelAura aura)
        {
            WorldPacket packet = new WorldPacket(Opcode.CMSG_CANCEL_AURA);
            packet.WriteUInt32(aura.SpellID);
            SendPacketToServer(packet);
        }
        [PacketHandler(Opcode.CMSG_CANCEL_MOUNT_AURA)]
        void HandleCancelMountAura(EmptyClientPacket cancel)
        {
            if (LegacyVersion.AddedInVersion(ClientVersionBuild.V2_0_1_6180))
            {
                WorldPacket packet = new WorldPacket(Opcode.CMSG_CANCEL_MOUNT_AURA);
                SendPacketToServer(packet);
            }
            else
            {
                WowGuid128 guid = GetSession().GameState.CurrentPlayerGuid;
                var updateFields = GetSession().GameState.GetCachedObjectFieldsLegacy(guid);
                if (updateFields == null)
                    return;

                for (byte i = 0; i < 32; i++)
                {
                    var aura = GetSession().WorldClient.ReadAuraSlot(i, guid, updateFields);
                    if (aura == null)
                        continue;

                    if (GameData.MountAuras.Contains(aura.SpellID))
                    {
                        WorldPacket packet = new WorldPacket(Opcode.CMSG_CANCEL_AURA);
                        packet.WriteUInt32(aura.SpellID);
                        SendPacketToServer(packet);
                    }
                }
            }
        }
<<<<<<< HEAD
        [PacketHandler(Opcode.CMSG_CANCEL_AUTO_REPEAT_SPELL)]
        void HandleCancelAutoRepeatSpell(CancelAutoRepeatSpell aura)
        {
            // Artificial lag is needed for spell packets,
            // or spells will bug out and glow if spammed.
            if (Settings.ServerSpellDelay > 0)
                Thread.Sleep(Settings.ServerSpellDelay);

            WorldPacket packet = new WorldPacket(Opcode.CMSG_CANCEL_AUTO_REPEAT_SPELL);
            SendPacketToServer(packet);
        }
=======
>>>>>>> 69642380
        [PacketHandler(Opcode.CMSG_LEARN_TALENT)]
        void HandleLearnTalent(LearnTalent talent)
        {
            WorldPacket packet = new WorldPacket(Opcode.CMSG_LEARN_TALENT);
            packet.WriteUInt32(talent.TalentID);
            packet.WriteUInt32(talent.Rank);
            SendPacketToServer(packet);
        }
        [PacketHandler(Opcode.CMSG_RESURRECT_RESPONSE)]
        void HandleResurrectResponse(ResurrectResponse revive)
        {
            WorldPacket packet = new WorldPacket(Opcode.CMSG_RESURRECT_RESPONSE);
            packet.WriteGuid(revive.CasterGUID.To64());
            packet.WriteUInt8((byte)(revive.Response != 0 ? 0 : 1));
            SendPacketToServer(packet);
        }
        [PacketHandler(Opcode.CMSG_SELF_RES)]
        void HandleSelfRes(SelfRes revive)
        {
            WorldPacket packet = new WorldPacket(Opcode.CMSG_SELF_RES);
            SendPacketToServer(packet);
        }

        [PacketHandler(Opcode.CMSG_TOTEM_DESTROYED)]
        void HandleTotemDestroyed(TotemDestroyed totem)
        {
            if (LegacyVersion.RemovedInVersion(ClientVersionBuild.V2_0_1_6180))
                return;

            WorldPacket packet = new WorldPacket(Opcode.CMSG_TOTEM_DESTROYED);
            packet.WriteUInt8(totem.Slot);
            SendPacketToServer(packet);
        }
    }
}<|MERGE_RESOLUTION|>--- conflicted
+++ resolved
@@ -112,12 +112,8 @@
         {
             // Artificial lag is needed for spell packets,
             // or spells will bug out and glow if spammed.
-<<<<<<< HEAD
-            if (Settings.ServerSpellDelay > 0)
-                Thread.Sleep(Settings.ServerSpellDelay);
-=======
-            System.Threading.Thread.Sleep(20);
->>>>>>> 69642380
+            if (Settings.ServerSpellDelay > 0)
+                Thread.Sleep(Settings.ServerSpellDelay);
 
             if (GameData.NextMeleeSpells.Contains(cast.Cast.SpellID) ||
                 GameData.AutoRepeatSpells.Contains(cast.Cast.SpellID))
@@ -166,11 +162,8 @@
                         // Sometimes we dont clear the CurrentCast when we dont get the correct SMSG_SPELL_GO
                         if (GetSession().GameState.CurrentClientNormalCast.Timestamp + 10000 < castRequest.Timestamp)
                         {
-<<<<<<< HEAD
                             Log.Print(LogType.Warn, $"Clearing CurrentClientNormalCast because of 10 sec timeout! (oldSpell:{GetSession().GameState.CurrentClientNormalCast.SpellId} newSpell:{castRequest.SpellId})");
-=======
-                            System.Console.WriteLine("VERY DELAYED SPEEEEL");
->>>>>>> 69642380
+                            Log.Print(LogType.Warn, "Are you playing on a server with another patch?");
                             SendCastRequestFailed(GetSession().GameState.CurrentClientNormalCast, false);
                             GetSession().GameState.CurrentClientNormalCast = null;
                             foreach (var pending in GetSession().GameState.PendingClientCasts)
@@ -213,12 +206,8 @@
         {
             // Artificial lag is needed for spell packets,
             // or spells will bug out and glow if spammed.
-<<<<<<< HEAD
-            if (Settings.ServerSpellDelay > 0)
-                Thread.Sleep(Settings.ServerSpellDelay);
-=======
-            System.Threading.Thread.Sleep(20);
->>>>>>> 69642380
+            if (Settings.ServerSpellDelay > 0)
+                Thread.Sleep(Settings.ServerSpellDelay);
 
             ClientCastRequest castRequest = new ClientCastRequest();
             castRequest.Timestamp = Environment.TickCount;
@@ -271,12 +260,8 @@
         {
             // Artificial lag is needed for spell packets,
             // or spells will bug out and glow if spammed.
-<<<<<<< HEAD
-            if (Settings.ServerSpellDelay > 0)
-                Thread.Sleep(Settings.ServerSpellDelay);
-=======
-            System.Threading.Thread.Sleep(20);
->>>>>>> 69642380
+            if (Settings.ServerSpellDelay > 0)
+                Thread.Sleep(Settings.ServerSpellDelay);
 
             ClientCastRequest castRequest = new ClientCastRequest();
             castRequest.Timestamp = Environment.TickCount;
@@ -333,12 +318,8 @@
         {
             // Artificial lag is needed for spell packets,
             // or spells will bug out and glow if spammed.
-<<<<<<< HEAD
-            if (Settings.ServerSpellDelay > 0)
-                Thread.Sleep(Settings.ServerSpellDelay);
-=======
-            System.Threading.Thread.Sleep(20);
->>>>>>> 69642380
+            if (Settings.ServerSpellDelay > 0)
+                Thread.Sleep(Settings.ServerSpellDelay);
 
             WorldPacket packet = new WorldPacket(Opcode.CMSG_CANCEL_CAST);
             if (LegacyVersion.AddedInVersion(ClientVersionBuild.V3_0_2_9056))
@@ -351,23 +332,20 @@
         {
             // Artificial lag is needed for spell packets,
             // or spells will bug out and glow if spammed.
-<<<<<<< HEAD
-            if (Settings.ServerSpellDelay > 0)
-                Thread.Sleep(Settings.ServerSpellDelay);
-=======
-            System.Threading.Thread.Sleep(20);
->>>>>>> 69642380
+            if (Settings.ServerSpellDelay > 0)
+                Thread.Sleep(Settings.ServerSpellDelay);
 
             WorldPacket packet = new WorldPacket(Opcode.CMSG_CANCEL_CHANNELLING);
             packet.WriteInt32(cast.SpellID);
             SendPacketToServer(packet);
         }
         [PacketHandler(Opcode.CMSG_CANCEL_AUTO_REPEAT_SPELL)]
-        void HandleCancelAutoRepeatSpell(CancelAutoRepeatSpell aura)
-        {
-            // Artificial lag is needed for spell packets,
-            // or spells will bug out and glow if spammed.
-            System.Threading.Thread.Sleep(20);
+        void HandleCancelAutoRepeatSpell(CancelAutoRepeatSpell spell)
+        {
+            // Artificial lag is needed for spell packets,
+            // or spells will bug out and glow if spammed.
+            if (Settings.ServerSpellDelay > 0)
+                Thread.Sleep(Settings.ServerSpellDelay);
 
             WorldPacket packet = new WorldPacket(Opcode.CMSG_CANCEL_AUTO_REPEAT_SPELL);
             SendPacketToServer(packet);
@@ -409,20 +387,6 @@
                 }
             }
         }
-<<<<<<< HEAD
-        [PacketHandler(Opcode.CMSG_CANCEL_AUTO_REPEAT_SPELL)]
-        void HandleCancelAutoRepeatSpell(CancelAutoRepeatSpell aura)
-        {
-            // Artificial lag is needed for spell packets,
-            // or spells will bug out and glow if spammed.
-            if (Settings.ServerSpellDelay > 0)
-                Thread.Sleep(Settings.ServerSpellDelay);
-
-            WorldPacket packet = new WorldPacket(Opcode.CMSG_CANCEL_AUTO_REPEAT_SPELL);
-            SendPacketToServer(packet);
-        }
-=======
->>>>>>> 69642380
         [PacketHandler(Opcode.CMSG_LEARN_TALENT)]
         void HandleLearnTalent(LearnTalent talent)
         {
