--- conflicted
+++ resolved
@@ -165,21 +165,12 @@
                         CorpseData.ClassId = 1;
                 }
                 if (CorpseData.FactionTemplate == null && CorpseData.Owner != null)
-<<<<<<< HEAD
-                {   // We have no idea what race the corpse has, but the ModernClient requires this information for Rezz
-                    // First check if the player's race is in our cache
-=======
-                {
->>>>>>> 69642380
+                {
                     int ownerFaction = GlobalSession.GameState.GetLegacyFieldValueInt32(CorpseData.Owner, UnitField.UNIT_FIELD_FACTIONTEMPLATE);
                     if (ownerFaction != 0)
                         CorpseData.FactionTemplate = ownerFaction;
                     else if (CorpseData.RaceId != null)
-<<<<<<< HEAD
-                        CorpseData.FactionTemplate = GameData.GetFactionByRace((Race) CorpseData.RaceId); // Use the raceId to predict the faction
-=======
                         CorpseData.FactionTemplate = (int)GameData.GetFactionForRace((uint)CorpseData.RaceId);
->>>>>>> 69642380
                 }
             }
             if (UnitData != null)
