﻿/*
 * Copyright (C) 2012-2020 CypherCore <http://github.com/CypherCore>
 * 
 * This program is free software: you can redistribute it and/or modify
 * it under the terms of the GNU General Public License as published by
 * the Free Software Foundation, either version 3 of the License, or
 * (at your option) any later version.
 *
 * This program is distributed in the hope that it will be useful,
 * but WITHOUT ANY WARRANTY; without even the implied warranty of
 * MERCHANTABILITY or FITNESS FOR A PARTICULAR PURPOSE.  See the
 * GNU General Public License for more details.
 *
 * You should have received a copy of the GNU General Public License
 * along with this program.  If not, see <http://www.gnu.org/licenses/>.
 */

using System;
using System.Net.Sockets;
using System.Collections.Generic;
using System.Reflection;
using System.Collections.Concurrent;

using Framework.Constants;
using Framework.Cryptography;
using Framework.IO;
using Framework.Networking;
using Framework.Logging;
using Framework.Realm;

using HermesProxy.World.Enums;
using HermesProxy.World.Server.Packets;
using static HermesProxy.World.Server.Packets.AuthResponse;
using System.Net;
using BNetServer;
using BNetServer.Services;
using Google.Protobuf;

namespace HermesProxy.World.Server
{
    public partial class WorldSocket : SocketBase, BnetServices.INetwork
    {
        static readonly string ClientConnectionInitialize = "WORLD OF WARCRAFT CONNECTION - CLIENT TO SERVER - V2";
        static readonly string ServerConnectionInitialize = "WORLD OF WARCRAFT CONNECTION - SERVER TO CLIENT - V2";

        static readonly byte[] AuthCheckSeed = { 0xC5, 0xC6, 0x98, 0x95, 0x76, 0x3F, 0x1D, 0xCD, 0xB6, 0xA1, 0x37, 0x28, 0xB3, 0x12, 0xFF, 0x8A };
        static readonly byte[] SessionKeySeed = { 0x58, 0xCB, 0xCF, 0x40, 0xFE, 0x2E, 0xCE, 0xA6, 0x5A, 0x90, 0xB8, 0x01, 0x68, 0x6C, 0x28, 0x0B };
        static readonly byte[] ContinuedSessionSeed = { 0x16, 0xAD, 0x0C, 0xD4, 0x46, 0xF9, 0x4F, 0xB2, 0xEF, 0x7D, 0xEA, 0x2A, 0x17, 0x66, 0x4D, 0x2F };
        static readonly byte[] EncryptionKeySeed = { 0xE9, 0x75, 0x3C, 0x50, 0x90, 0x93, 0x61, 0xDA, 0x3B, 0x07, 0xEE, 0xFA, 0xFF, 0x9D, 0x41, 0xB8 };

        static readonly int HeaderSize = 16;

        SocketBuffer _headerBuffer;
        SocketBuffer _packetBuffer;

        ConnectionType _connectType;
        ulong _key;

        byte[] _serverChallenge;
        WorldCrypt _worldCrypt;
        byte[] _sessionKey;
        byte[] _encryptKey;
        ConnectToKey _instanceConnectKey;
        RealmId _realmId;

        ZLib.z_stream _compressionStream;
        ConcurrentDictionary<Opcode, PacketHandler> _clientPacketTable = new();
        GlobalSessionData _globalSession;
        System.Threading.Mutex _sendMutex = new System.Threading.Mutex();

        private BnetServices.ServiceManager _bnetRpc;

        public WorldSocket(Socket socket) : base(socket)
        {
            _connectType = ConnectionType.Realm;
            _serverChallenge = Array.Empty<byte>().GenerateRandomKey(16);
            _worldCrypt = new WorldCrypt();

            _encryptKey = new byte[16];

            _headerBuffer = new SocketBuffer(HeaderSize);
            _packetBuffer = new SocketBuffer(0);

            InitializePacketHandlers();
        }

        public override void Dispose()
        {
            _serverChallenge = null;
            _sessionKey = null;
            _compressionStream = null;

            base.Dispose();
        }

        public GlobalSessionData GetSession()
        {
            return _globalSession;
        }

        public override void Accept()
        {
            string ip_address = GetRemoteIpAddress().ToString();

            _packetBuffer.Resize(ClientConnectionInitialize.Length + 1);

            AsyncReadWithCallback(InitializeHandler);

            ByteBuffer packet = new();
            packet.WriteString(ServerConnectionInitialize);
            packet.WriteString("\n");
            AsyncWrite(packet.GetData());
        }

        void InitializeHandler(SocketAsyncEventArgs args)
        {
            if (args.SocketError != SocketError.Success)
            {
                CloseSocket();
                return;
            }

            if (args.BytesTransferred > 0)
            {
                if (_packetBuffer.GetRemainingSpace() > 0)
                {
                    // need to receive the header
                    int readHeaderSize = Math.Min(args.BytesTransferred, _packetBuffer.GetRemainingSpace());
                    _packetBuffer.Write(args.Buffer, 0, readHeaderSize);

                    if (_packetBuffer.GetRemainingSpace() > 0)
                    {
                        // Couldn't receive the whole header this time.
                        AsyncReadWithCallback(InitializeHandler);
                        return;
                    }

                    ByteBuffer buffer = new(_packetBuffer.GetData());
                    string initializer = buffer.ReadString((uint)ClientConnectionInitialize.Length);
                    if (initializer != ClientConnectionInitialize)
                    {
                        CloseSocket();
                        return;
                    }

                    byte terminator = buffer.ReadUInt8();
                    if (terminator != '\n')
                    {
                        CloseSocket();
                        return;
                    }

                    // Initialize the zlib stream
                    _compressionStream = new ZLib.z_stream();

                    // Initialize the deflate algo...
                    var z_res1 = ZLib.deflateInit2(_compressionStream, 1, 8, -15, 8, 0);
                    if (z_res1 != 0)
                    {
                        CloseSocket();
                        Log.Print(LogType.Error, $"Can't initialize packet compression (zlib: deflateInit2_) Error code: {z_res1}");
                        return;
                    }

                    _packetBuffer.Resize(0);
                    _packetBuffer.Reset();
                    HandleSendAuthSession();
                    AsyncRead();
                    return;
                }
            }
        }

        public override void ReadHandler(SocketAsyncEventArgs args)
        {
            if (!IsOpen())
                return;

            int currentReadIndex = 0;
            while (currentReadIndex < args.BytesTransferred)
            {
                if (_headerBuffer.GetRemainingSpace() > 0)
                {
                    // need to receive the header
                    int readHeaderSize = Math.Min(args.BytesTransferred - currentReadIndex, _headerBuffer.GetRemainingSpace());
                    _headerBuffer.Write(args.Buffer, currentReadIndex, readHeaderSize);
                    currentReadIndex += readHeaderSize;

                    if (_headerBuffer.GetRemainingSpace() > 0)
                        break; // Couldn't receive the whole header this time.

                    // We just received nice new header
                    if (!ReadHeader())
                    {
                        CloseSocket();
                        return;
                    }
                }

                // We have full read header, now check the data payload
                if (_packetBuffer.GetRemainingSpace() > 0)
                {
                    // need more data in the payload
                    int readDataSize = Math.Min(args.BytesTransferred - currentReadIndex, _packetBuffer.GetRemainingSpace());
                    _packetBuffer.Write(args.Buffer, currentReadIndex, readDataSize);
                    currentReadIndex += readDataSize;

                    if (_packetBuffer.GetRemainingSpace() > 0)
                        break; // Couldn't receive the whole data this time.
                }

                // just received fresh new payload
                ReadDataHandlerResult result = ReadData();
                _headerBuffer.Reset();
                if (result != ReadDataHandlerResult.Ok)
                {
                    if (result != ReadDataHandlerResult.WaitingForQuery)
                        CloseSocket();

                    return;
                }
            }

            AsyncRead();
        }

        bool ReadHeader()
        {
            PacketHeader header = new();
            header.Read(_headerBuffer.GetData());

            _packetBuffer.Resize(header.Size);
            return true;
        }

        ReadDataHandlerResult ReadData()
        {
            PacketHeader header = new();
            header.Read(_headerBuffer.GetData());

            if (!_worldCrypt.Decrypt(_packetBuffer.GetData(), header.Tag))
            {
                Log.Print(LogType.Error, $"WorldSocket.ReadData(): client {GetRemoteIpAddress()} failed to decrypt packet (size: {header.Size})");
                return ReadDataHandlerResult.Error;
            }

            WorldPacket packet = new(_packetBuffer.GetData());
            _packetBuffer.Reset();

            Opcode opcode = packet.GetUniversalOpcode(true);

            Log.PrintNet(LogType.Debug, LogNetDir.C2P, $"Received opcode {opcode.ToString()} ({packet.GetOpcode()}).");

            if (opcode != Opcode.CMSG_HOTFIX_REQUEST && !header.IsValidSize())
            {
                Log.Print(LogType.Error, $"WorldSocket.ReadHeaderHandler(): client {GetRemoteIpAddress()} sent malformed packet (size: {header.Size})");
                return ReadDataHandlerResult.Error;
            }

            switch (opcode)
            {
                case Opcode.CMSG_PING:
                    Ping ping = new(packet);
                    ping.Read();
<<<<<<< HEAD
                    if (_connectType == ConnectionType.Realm && GetSession().WorldClient != null)
                        GetSession().WorldClient.SendPing(ping.Serial, ping.Latency);
=======
                    if (_connectType == ConnectionType.Realm && GetSession().WorldClient != null && GetSession().WorldClient.IsConnected() && GetSession().WorldClient.IsAuthenticated())
                        GetSession().WorldClient.SendPing(ping.Serial, ping.Latency);
                    else
                        HandlePing(ping);
>>>>>>> 69642380
                    break;
                case Opcode.CMSG_AUTH_SESSION:
                    AuthSession authSession = new(packet);
                    authSession.Read();
                    HandleAuthSession(authSession);
                    return ReadDataHandlerResult.WaitingForQuery;
                case Opcode.CMSG_AUTH_CONTINUED_SESSION:
                    AuthContinuedSession authContinuedSession = new(packet);
                    authContinuedSession.Read();
                    HandleAuthContinuedSession(authContinuedSession);
                    return ReadDataHandlerResult.WaitingForQuery;
                case Opcode.CMSG_KEEP_ALIVE:
                    break;
                case Opcode.CMSG_LOG_DISCONNECT:
                    uint reason = packet.ReadUInt32();
                    Log.Print(LogType.Server, $"Client disconnected with reason {reason}.");
<<<<<<< HEAD

                    if (_connectType == ConnectionType.Realm && GetSession().WorldClient != null)
                    {
                        GetSession().WorldClient.Disconnect();
                    }

=======
                    if (_connectType == ConnectionType.Realm)
                    {
                        if (GetSession().AuthClient != null)
                            GetSession().AuthClient.Disconnect();
                        if (GetSession().WorldClient != null)
                            GetSession().WorldClient.Disconnect();
                    } 
>>>>>>> 69642380
                    if (GetSession().ModernSniff != null)
                    {
                        GetSession().ModernSniff.CloseFile();
                        GetSession().ModernSniff = null;
                    }

                    break;
                case Opcode.CMSG_ENABLE_NAGLE:
                    SetNoDelay(false);
                    break;
                case Opcode.CMSG_CONNECT_TO_FAILED:
                    ConnectToFailed connectToFailed = new(packet);
                    connectToFailed.Read();
                    HandleConnectToFailed(connectToFailed);
                    break;
                case Opcode.CMSG_ENTER_ENCRYPTED_MODE_ACK:
                    HandleEnterEncryptedModeAck();
                    break;
                case Opcode.CMSG_SERVER_TIME_OFFSET_REQUEST:
                    SendServerTimeOffset();
                    break;
                default:
                    HandlePacket(packet);
                    break;
            }

            return ReadDataHandlerResult.Ok;
        }

        public void HandlePacket(WorldPacket packet)
        {
            Opcode universalOpcode = packet.GetUniversalOpcode(isModern: true);
            var handler = GetHandler(universalOpcode);
            if (handler != null)
                handler.Invoke(this, packet);
            else
                Log.PrintNet(LogType.Warn, LogNetDir.C2P, $"No handler for opcode {universalOpcode} ({packet.GetOpcode()}) (Got unknown packet from ModernClient)");
        }

        private void SendPacketToServer(WorldPacket packet, Opcode delayUntilOpcode = Opcode.MSG_NULL_ACTION)
        {
            if (GetSession().WorldClient != null)
                GetSession().WorldClient.SendPacketToServer(packet, delayUntilOpcode);
            else
                Log.Print(LogType.Error, $"Attempt to send opcode {packet.GetUniversalOpcode(false)} ({packet.GetOpcode()}) while WorldClient is disconnected!");
        }

        public PacketHandler GetHandler(Opcode opcode)
        {
            return _clientPacketTable.LookupByKey(opcode);
        }

        // C<P S: Sends data to modern client
        public void SendPacket(ServerPacket packet)
        {
            if (!IsOpen())
            {
                Log.PrintNet(LogType.Error, LogNetDir.P2C, $"Can't send {packet.GetUniversalOpcode()}, socket is closed!");
                if (GetSession() != null)
                {
                    if (GetSession().RealmSocket == this)
                        GetSession().RealmSocket = null;
                    else if (GetSession().InstanceSocket == this)
                        GetSession().InstanceSocket = null;
                    GetSession().OnDisconnect();
                }
                return;
            }

            packet.WritePacketData();
            if (GetSession() != null)
                packet.LogPacket(ref GetSession().ModernSniff);

            _sendMutex.WaitOne();
            var data = packet.GetData();
            Opcode universalOpcode = packet.GetUniversalOpcode();
            ushort opcode = (ushort)packet.GetOpcode();

            Log.PrintNet(LogType.Debug, LogNetDir.P2C, $"Sending opcode {universalOpcode} ({(uint)opcode}).");

            ByteBuffer buffer = new();

            int packetSize = data.Length;
            if (packetSize > 0x400 && _worldCrypt.IsInitialized)
            {
                buffer.WriteInt32(packetSize + 2);
                buffer.WriteUInt32(ZLib.adler32(ZLib.adler32(0x9827D8F1, BitConverter.GetBytes(opcode), 2), data, (uint)packetSize));

                byte[] compressedData;
                uint compressedSize = CompressPacket(data, opcode, out compressedData);
                buffer.WriteUInt32(ZLib.adler32(0x9827D8F1, compressedData, compressedSize));
                buffer.WriteBytes(compressedData, compressedSize);

                packetSize = (int)(compressedSize + 12);
                opcode = (ushort)ModernVersion.GetCurrentOpcode(Opcode.SMSG_COMPRESSED_PACKET);
                System.Diagnostics.Trace.Assert(opcode != 0);

                data = buffer.GetData();
            }

            buffer = new ByteBuffer();
            buffer.WriteUInt16(opcode);
            buffer.WriteBytes(data);
            packetSize += 2 /*opcode*/;

            data = buffer.GetData();

            PacketHeader header = new();
            header.Size = packetSize;
            _worldCrypt.Encrypt(ref data, ref header.Tag);

            ByteBuffer byteBuffer = new();
            header.Write(byteBuffer);
            byteBuffer.WriteBytes(data);

            AsyncWrite(byteBuffer.GetData());
            _sendMutex.ReleaseMutex();
        }

        public uint CompressPacket(byte[] data, ushort opcode, out byte[] outData)
        {
            byte[] uncompressedData = BitConverter.GetBytes(opcode).Combine(data);

            uint bufferSize = ZLib.deflateBound(_compressionStream, (uint)data.Length);
            outData = new byte[bufferSize];

            _compressionStream.next_out = 0;
            _compressionStream.avail_out = bufferSize;
            _compressionStream.out_buf = outData;

            _compressionStream.next_in = 0;
            _compressionStream.avail_in = (uint)uncompressedData.Length;
            _compressionStream.in_buf = uncompressedData;

            int z_res = ZLib.deflate(_compressionStream, 2);
            if (z_res != 0)
            {
                Log.PrintNet(LogType.Error, LogNetDir.P2C, $"Can't compress packet data (zlib: deflate) Error code: {z_res} msg: {_compressionStream.msg}");
                return 0;
            }

            return bufferSize - _compressionStream.avail_out;
        }

        public override bool Update()
        {
            if (!base.Update())
                return false;

            return true;
        }

        public override void OnClose()
        {
            base.OnClose();
        }

        void HandleSendAuthSession()
        {
            AuthChallenge challenge = new();
            challenge.Challenge = _serverChallenge;
            challenge.DosChallenge = new byte[32].GenerateRandomKey(32);
            challenge.DosZeroBits = 1;

            SendPacket(challenge);
        }

        void HandleAuthSession(AuthSession authSession)
        {
            _globalSession = BnetSessionTicketStorage.SessionsByName[authSession.RealmJoinTicket];
            _bnetRpc = new BnetServices.ServiceManager("WorldSocket", this, _globalSession);
            HandleAuthSessionCallback(authSession);
        }

        void HandleAuthSessionCallback(AuthSession authSession)
        {
            RealmBuildInfo buildInfo = GetSession().RealmManager.GetBuildInfo(GetSession().Build);
            if (buildInfo == null)
            {
                SendAuthResponseError(BattlenetRpcErrorCode.BadVersion);
                Log.Print(LogType.Error, $"WorldSocket.HandleAuthSessionCallback: Missing auth seed for realm build {GetSession().Build} ({GetRemoteIpAddress()}).");
                CloseSocket();
                GetSession().OnDisconnect();
                return;
            }

            // For hook purposes, we get Remoteaddress at this point.
            var address = GetRemoteIpAddress();

            Sha256 digestKeyHash = new();
            digestKeyHash.Process(GetSession().SessionKey, GetSession().SessionKey.Length);
            if (GetSession().OS == "Wn64")
                digestKeyHash.Finish(buildInfo.Win64AuthSeed);
            else if (GetSession().OS == "Mc64")
                digestKeyHash.Finish(buildInfo.Mac64AuthSeed);
            else
            {
                Log.Print(LogType.Error, $"WorldSocket.HandleAuthSession: Unknown OS for account: {GetSession().GameAccountInfo.Id} ('{authSession.RealmJoinTicket}') address: {address}");
                CloseSocket();
                GetSession().OnDisconnect();
                return;
            }

            HmacSha256 hmac = new(digestKeyHash.Digest);
            hmac.Process(authSession.LocalChallenge, authSession.LocalChallenge.Count);
            hmac.Process(_serverChallenge, 16);
            hmac.Finish(AuthCheckSeed, 16);

            // Check that Key and account name are the same on client and server
            if (!hmac.Digest.Compare(authSession.Digest))
            {
                Log.Print(LogType.Error, $"WorldSocket.HandleAuthSession: Authentication failed for account: {GetSession().GameAccountInfo.Id} ('{authSession.RealmJoinTicket}') address: {address}");
                CloseSocket();
                GetSession().OnDisconnect();
                return;
            }

            Sha256 keyData = new();
            keyData.Finish(GetSession().SessionKey);

            HmacSha256 sessionKeyHmac = new(keyData.Digest);
            sessionKeyHmac.Process(_serverChallenge, 16);
            sessionKeyHmac.Process(authSession.LocalChallenge, authSession.LocalChallenge.Count);
            sessionKeyHmac.Finish(SessionKeySeed, 16);

            _sessionKey = new byte[40];
            var sessionKeyGenerator = new SessionKeyGenerator(sessionKeyHmac.Digest, 32);
            sessionKeyGenerator.Generate(_sessionKey, 40);

            HmacSha256 encryptKeyGen = new(_sessionKey);
            encryptKeyGen.Process(authSession.LocalChallenge, authSession.LocalChallenge.Count);
            encryptKeyGen.Process(_serverChallenge, 16);
            encryptKeyGen.Finish(EncryptionKeySeed, 16);

            // only first 16 bytes of the hmac are used
            Buffer.BlockCopy(encryptKeyGen.Digest, 0, _encryptKey, 0, 16);

            GetSession().SessionKey = _sessionKey;

            Log.Print(LogType.Server, $"WorldSocket:HandleAuthSession: Client '{authSession.RealmJoinTicket}' authenticated successfully from {address}.");

            _realmId = new RealmId((byte)authSession.RegionID, (byte)authSession.BattlegroupID, authSession.RealmID);
            GetSession().WorldClient = new Client.WorldClient();
            if (!GetSession().WorldClient.ConnectToWorldServer(GetSession().RealmManager.GetRealm(_realmId), GetSession()))
            {
                SendAuthResponseError(BattlenetRpcErrorCode.BadServer);
                Log.Print(LogType.Error, "The WorldClient failed to connect to the selected world server!");
                CloseSocket();
                GetSession().OnDisconnect();
                return;
            }

            SendPacket(new EnterEncryptedMode(_encryptKey, true));
            AsyncRead();
        }

        public struct ConnectToKey
        {
            public ulong Raw
            {
                get { return ((ulong)AccountId | ((ulong)connectionType << 32) | (Key << 33)); }
                set
                {
                    AccountId = (uint)(value & 0xFFFFFFFF);
                    connectionType = (ConnectionType)((value >> 32) & 1);
                    Key = (value >> 33);
                }
            }

            public uint AccountId;
            public ConnectionType connectionType;
            public ulong Key;
        }

        void HandleAuthContinuedSession(AuthContinuedSession authSession)
        {
            ConnectToKey key = new();
            _key = key.Raw = authSession.Key;

            _connectType = key.connectionType;
            if (_connectType != ConnectionType.Instance)
            {
                SendAuthResponseError(BattlenetRpcErrorCode.Denied);
                CloseSocket();
                return;
            }

            HandleAuthContinuedSessionCallback(authSession);
        }

        void HandleAuthContinuedSessionCallback(AuthContinuedSession authSession)
        {
            ConnectToKey key = new();
            _key = key.Raw = authSession.Key;

            _globalSession = BnetSessionTicketStorage.SessionsByKey[_key];

            uint accountId = key.AccountId;
            string login = GetSession().AccountInfo.Login;
            _sessionKey = GetSession().SessionKey;

            HmacSha256 hmac = new(_sessionKey);
            hmac.Process(BitConverter.GetBytes(authSession.Key), 8);
            hmac.Process(authSession.LocalChallenge, authSession.LocalChallenge.Length);
            hmac.Process(_serverChallenge, 16);
            hmac.Finish(ContinuedSessionSeed, 16);

            if (!hmac.Digest.Compare(authSession.Digest))
            {
                Log.Print(LogType.Error, $"WorldSocket.HandleAuthContinuedSession: Authentication failed for account: {accountId} ('{login}') address: {GetRemoteIpAddress()}");
                CloseSocket();
                return;
            }

            HmacSha256 encryptKeyGen = new(_sessionKey);
            encryptKeyGen.Process(authSession.LocalChallenge, authSession.LocalChallenge.Length);
            encryptKeyGen.Process(_serverChallenge, 16);
            encryptKeyGen.Finish(EncryptionKeySeed, 16);

            // only first 16 bytes of the hmac are used
            Buffer.BlockCopy(encryptKeyGen.Digest, 0, _encryptKey, 0, 16);

            SendPacket(new EnterEncryptedMode(_encryptKey, true));
            AsyncRead();
        }

        public void SendConnectToInstance(ConnectToSerial serial)
        {
            IPAddress externalIp = IPAddress.Parse(Framework.Settings.ExternalAddress);
            IPEndPoint instanceAddress = new IPEndPoint(externalIp, Framework.Settings.InstancePort);
            
            _instanceConnectKey.AccountId = GetSession().AccountInfo.Id;
            _instanceConnectKey.connectionType = ConnectionType.Instance;
            _instanceConnectKey.Key = RandomHelper.URand(0, 0x7FFFFFFF);

            BnetSessionTicketStorage.AddNewSessionByKey(_instanceConnectKey.Raw, GetSession());

            ConnectTo connectTo = new();
            connectTo.Key = _instanceConnectKey.Raw;
            connectTo.Serial = serial;
            connectTo.Payload.Port = (ushort)Framework.Settings.InstancePort;
            connectTo.Con = (byte)ConnectionType.Instance;

            if (instanceAddress.AddressFamily == System.Net.Sockets.AddressFamily.InterNetwork)
            {
                connectTo.Payload.Where.IPv4 = instanceAddress.Address.GetAddressBytes();
                connectTo.Payload.Where.Type = ConnectTo.AddressType.IPv4;
            }
            else
            {
                connectTo.Payload.Where.IPv6 = instanceAddress.Address.GetAddressBytes();
                connectTo.Payload.Where.Type = ConnectTo.AddressType.IPv6;
            }

            SendPacket(connectTo);
        }
        public class CharacterLoginFailed : ServerPacket
        {
            public CharacterLoginFailed(LoginFailureReason code) : base(Opcode.SMSG_CHARACTER_LOGIN_FAILED)
            {
                Code = code;
            }

            public override void Write()
            {
                _worldPacket.WriteUInt8((byte)Code);
            }

            LoginFailureReason Code;
        }
        public void AbortLogin(LoginFailureReason reason)
        {
            SendPacket(new CharacterLoginFailed(reason));

        }
        void HandleConnectToFailed(ConnectToFailed connectToFailed)
        {
            switch (connectToFailed.Serial)
            {
                case ConnectToSerial.WorldAttempt1:
                    SendConnectToInstance(ConnectToSerial.WorldAttempt2);
                    break;
                case ConnectToSerial.WorldAttempt2:
                    SendConnectToInstance(ConnectToSerial.WorldAttempt3);
                    break;
                case ConnectToSerial.WorldAttempt3:
                    SendConnectToInstance(ConnectToSerial.WorldAttempt4);
                    break;
                case ConnectToSerial.WorldAttempt4:
                    SendConnectToInstance(ConnectToSerial.WorldAttempt5);
                    break;
                case ConnectToSerial.WorldAttempt5:
                {
                    Log.Print(LogType.Error, "Failed to connect 5 times to world socket, aborting login");
                    AbortLogin(LoginFailureReason.NoWorld);
                    break;
                }
                default:
                    return;
            }
        }

        void HandleEnterEncryptedModeAck()
        {
            _worldCrypt.Initialize(_encryptKey);
            if (_connectType == ConnectionType.Realm)
            {
                SendAuthResponse(BattlenetRpcErrorCode.Ok, false);
                SendSetTimeZoneInformation();
                SendFeatureSystemStatusGlueScreen();
                SendClientCacheVersion(0);
                SendAvailableHotfixes();
                SendBnetConnectionState(1);
                GetSession().AccountDataMgr = new AccountDataManager(GetSession().Username, GetSession().RealmManager.GetRealm(_realmId).Name);
                GetSession().RealmSocket = this;
            }
            else
            {
                Log.Print(LogType.Server, "Client has connected to the instance server.");
                SendPacket(new ResumeComms(ConnectionType.Instance));
                GetSession().InstanceSocket = this;
            }
        }

        public void SendAuthResponseError(BattlenetRpcErrorCode code)
        {
            AuthResponse response = new();
            response.SuccessInfo = null;
            response.WaitInfo = null;
            response.Result = code;
            SendPacket(response);
        }

        public void SendAuthResponse(BattlenetRpcErrorCode code, bool queued, uint queuePos = 0)
        {
            AuthResponse response = new();
            response.Result = code;

            if (code == BattlenetRpcErrorCode.Ok)
            {
                response.SuccessInfo = new AuthResponse.AuthSuccessInfo();
                response.SuccessInfo.ActiveExpansionLevel = (byte)(LegacyVersion.ExpansionVersion - 1);
                response.SuccessInfo.AccountExpansionLevel = (byte)0;
                response.SuccessInfo.VirtualRealmAddress = _realmId.GetAddress();
                response.SuccessInfo.Time = (uint)Time.UnixTime;

                var realm = GetSession().RealmManager.GetRealm(_realmId);

                // Send current home realm. Also there is no need to send it later in realm queries.
                response.SuccessInfo.VirtualRealms.Add(new VirtualRealmInfo(realm.Id.GetAddress(), true, false, realm.Name, realm.NormalizedName));

                List<RaceClassAvailability> availableRaces = new List<RaceClassAvailability>();
                RaceClassAvailability race = new RaceClassAvailability();

                race.RaceID = 1;
                race.Classes.Add(new ClassAvailability(1, 0, 0));
                race.Classes.Add(new ClassAvailability(2, 0, 0));
                race.Classes.Add(new ClassAvailability(4, 0, 0));
                race.Classes.Add(new ClassAvailability(5, 0, 0));
                race.Classes.Add(new ClassAvailability(8, 0, 0));
                race.Classes.Add(new ClassAvailability(9, 0, 0));
                availableRaces.Add(race);

                race = new RaceClassAvailability();
                race.RaceID = 2;
                race.Classes.Add(new ClassAvailability(1, 0, 0));
                race.Classes.Add(new ClassAvailability(3, 0, 0));
                race.Classes.Add(new ClassAvailability(4, 0, 0));
                race.Classes.Add(new ClassAvailability(7, 0, 0));
                race.Classes.Add(new ClassAvailability(9, 0, 0));
                availableRaces.Add(race);

                race = new RaceClassAvailability();
                race.RaceID = 3;
                race.Classes.Add(new ClassAvailability(1, 0, 0));
                race.Classes.Add(new ClassAvailability(2, 0, 0));
                race.Classes.Add(new ClassAvailability(3, 0, 0));
                race.Classes.Add(new ClassAvailability(5, 0, 0));
                race.Classes.Add(new ClassAvailability(4, 0, 0));
                availableRaces.Add(race);

                race = new RaceClassAvailability();
                race.RaceID = 4;
                race.Classes.Add(new ClassAvailability(1, 0, 0));
                race.Classes.Add(new ClassAvailability(3, 0, 0));
                race.Classes.Add(new ClassAvailability(4, 0, 0));
                race.Classes.Add(new ClassAvailability(5, 0, 0));
                race.Classes.Add(new ClassAvailability(11, 0, 0));
                availableRaces.Add(race);

                race = new RaceClassAvailability();
                race.RaceID = 5;
                race.Classes.Add(new ClassAvailability(1, 0, 0));
                race.Classes.Add(new ClassAvailability(4, 0, 0));
                race.Classes.Add(new ClassAvailability(5, 0, 0));
                race.Classes.Add(new ClassAvailability(8, 0, 0));
                race.Classes.Add(new ClassAvailability(9, 0, 0));
                availableRaces.Add(race);

                race = new RaceClassAvailability();
                race.RaceID = 6;
                race.Classes.Add(new ClassAvailability(1, 0, 0));
                race.Classes.Add(new ClassAvailability(3, 0, 0));
                race.Classes.Add(new ClassAvailability(7, 0, 0));
                race.Classes.Add(new ClassAvailability(11, 0, 0));
                availableRaces.Add(race);

                race = new RaceClassAvailability();
                race.RaceID = 7;
                race.Classes.Add(new ClassAvailability(1, 0, 0));
                race.Classes.Add(new ClassAvailability(4, 0, 0));
                race.Classes.Add(new ClassAvailability(8, 0, 0));
                race.Classes.Add(new ClassAvailability(9, 0, 0));
                availableRaces.Add(race);

                race = new RaceClassAvailability();
                race.RaceID = 8;
                race.Classes.Add(new ClassAvailability(1, 0, 0));
                race.Classes.Add(new ClassAvailability(4, 0, 0));
                race.Classes.Add(new ClassAvailability(3, 0, 0));
                race.Classes.Add(new ClassAvailability(5, 0, 0));
                race.Classes.Add(new ClassAvailability(7, 0, 0));
                race.Classes.Add(new ClassAvailability(8, 0, 0));
                availableRaces.Add(race);

                if (ModernVersion.ExpansionVersion >= 2 &&
                    LegacyVersion.ExpansionVersion >= 2)
                {
                    race = new RaceClassAvailability();
                    race.RaceID = 10;
                    race.Classes.Add(new ClassAvailability(3, 0, 0));
                    race.Classes.Add(new ClassAvailability(4, 0, 0));
                    race.Classes.Add(new ClassAvailability(5, 0, 0));
                    race.Classes.Add(new ClassAvailability(8, 0, 0));
                    race.Classes.Add(new ClassAvailability(9, 0, 0));
                    race.Classes.Add(new ClassAvailability(2, 0, 0));
                    availableRaces.Add(race);

                    race = new RaceClassAvailability();
                    race.RaceID = 11;
                    race.Classes.Add(new ClassAvailability(1, 0, 0));
                    race.Classes.Add(new ClassAvailability(2, 0, 0));
                    race.Classes.Add(new ClassAvailability(3, 0, 0));
                    race.Classes.Add(new ClassAvailability(5, 0, 0));
                    race.Classes.Add(new ClassAvailability(8, 0, 0));
                    race.Classes.Add(new ClassAvailability(7, 0, 0));
                    availableRaces.Add(race);
                }

                response.SuccessInfo.AvailableClasses = availableRaces;
            }

            if (queued)
            {
                response.WaitInfo = new AuthWaitInfo();
                response.WaitInfo.WaitCount = queuePos;
            }

            SendPacket(response);
        }

        public void SendAuthWaitQue(uint position)
        {
            if (position != 0)
            {
                WaitQueueUpdate waitQueueUpdate = new();
                waitQueueUpdate.WaitInfo.WaitCount = position;
                waitQueueUpdate.WaitInfo.WaitTime = 0;
                waitQueueUpdate.WaitInfo.HasFCM = false;
                SendPacket(waitQueueUpdate);
            }
            else
                SendPacket(new WaitQueueFinish());
        }

        public void SendSetTimeZoneInformation()
        {
            // @todo: replace dummy values
            SetTimeZoneInformation packet = new();
            packet.ServerTimeTZ = "Europe/Paris";
            packet.GameTimeTZ = "Europe/Paris";

            SendPacket(packet);//enabled it
        }

        public void SendFeatureSystemStatusGlueScreen()
        {
            FeatureSystemStatusGlueScreen features = new();
            features.BpayStoreAvailable = false;
            features.BpayStoreDisabledByParentalControls = false;
            features.CharUndeleteEnabled = false;
            features.BpayStoreEnabled = false;
            features.MaxCharactersPerRealm = 10;
            features.MinimumExpansionLevel = 5;
            features.MaximumExpansionLevel = 8;
            features.Unk14 = true;

            var europaTicketConfig = new EuropaTicketConfig();
            europaTicketConfig.ThrottleState.MaxTries = 10;
            europaTicketConfig.ThrottleState.PerMilliseconds = 60000;
            europaTicketConfig.ThrottleState.TryCount = 1;
            europaTicketConfig.ThrottleState.LastResetTimeBeforeNow = 111111;
            europaTicketConfig.TicketsEnabled = true;
            europaTicketConfig.BugsEnabled = true;
            europaTicketConfig.ComplaintsEnabled = true;
            europaTicketConfig.SuggestionsEnabled = true;

            features.EuropaTicketSystemStatus = europaTicketConfig;

            SendPacket(features);
        }

        public void SendFeatureSystemStatus()
        {
            FeatureSystemStatus features = new();
            features.ComplaintStatus = 2;
            features.ScrollOfResurrectionRequestsRemaining = 1;
            features.ScrollOfResurrectionMaxRequestsPerDay = 1;
            features.CfgRealmID = 1;
            features.CfgRealmRecID = 1;
            features.TwitterPostThrottleLimit = 60;
            features.TwitterPostThrottleCooldown = 20;
            features.TokenPollTimeSeconds = 300;
            features.KioskSessionMinutes = 30;
            features.BpayStoreProductDeliveryDelay = 180;
            features.HiddenUIClubsPresenceUpdateTimer = 60000;
            features.VoiceEnabled = false;
            features.BrowserEnabled = false;

            features.EuropaTicketSystemStatus = new EuropaTicketConfig();
            features.EuropaTicketSystemStatus.ThrottleState.MaxTries = 10;
            features.EuropaTicketSystemStatus.ThrottleState.PerMilliseconds = 60000;
            features.EuropaTicketSystemStatus.ThrottleState.TryCount = 1;
            features.EuropaTicketSystemStatus.ThrottleState.LastResetTimeBeforeNow = 111111;

            features.TutorialsEnabled = true;
            features.Unk67 = true;
            features.QuestSessionEnabled = true;
            features.BattlegroundsEnabled = true;

            features.QuickJoinConfig.ToastDuration = 7;
            features.QuickJoinConfig.DelayDuration = 10;
            features.QuickJoinConfig.QueueMultiplier = 1;
            features.QuickJoinConfig.PlayerMultiplier = 1;
            features.QuickJoinConfig.PlayerFriendValue = 5;
            features.QuickJoinConfig.PlayerGuildValue = 1;
            features.QuickJoinConfig.ThrottleDecayTime = 60;
            features.QuickJoinConfig.ThrottlePrioritySpike = 20;
            features.QuickJoinConfig.ThrottlePvPPriorityNormal = 50;
            features.QuickJoinConfig.ThrottlePvPPriorityLow = 1;
            features.QuickJoinConfig.ThrottlePvPHonorThreshold = 10;
            features.QuickJoinConfig.ThrottleLfgListPriorityDefault = 50;
            features.QuickJoinConfig.ThrottleLfgListPriorityAbove = 100;
            features.QuickJoinConfig.ThrottleLfgListPriorityBelow = 50;
            features.QuickJoinConfig.ThrottleLfgListIlvlScalingAbove = 1;
            features.QuickJoinConfig.ThrottleLfgListIlvlScalingBelow = 1;
            features.QuickJoinConfig.ThrottleRfPriorityAbove = 100;
            features.QuickJoinConfig.ThrottleRfIlvlScalingAbove = 1;
            features.QuickJoinConfig.ThrottleDfMaxItemLevel = 850;
            features.QuickJoinConfig.ThrottleDfBestPriority = 80;

            features.Squelch.IsSquelched = false;
            features.Squelch.BnetAccountGuid = WowGuid128.Create(HighGuidType703.BNetAccount, GetSession().AccountInfo.Id);
            features.Squelch.GuildGuid = WowGuid128.Empty;

            features.EuropaTicketSystemStatus.TicketsEnabled = true;
            features.EuropaTicketSystemStatus.BugsEnabled = true;
            features.EuropaTicketSystemStatus.ComplaintsEnabled = true;
            features.EuropaTicketSystemStatus.SuggestionsEnabled = true;

            features.EuropaTicketSystemStatus.ThrottleState.MaxTries = 10;
            features.EuropaTicketSystemStatus.ThrottleState.PerMilliseconds = 60000;
            features.EuropaTicketSystemStatus.ThrottleState.TryCount = 1;
            features.EuropaTicketSystemStatus.ThrottleState.LastResetTimeBeforeNow = 10627480;
            SendPacket(features);
        }

        public void SendSeasonInfo()
        {
            SeasonInfo seasonInfo = new();
            if (LegacyVersion.ExpansionVersion > 1 &&
                ModernVersion.ExpansionVersion > 1)
            {
                seasonInfo.CurrentSeason = 2;
                seasonInfo.PreviousSeason = 1;
            }
            SendPacket(seasonInfo);
        }

        public void SendMotd()
        {
            MOTD motd = new();
            SendPacket(motd);
        }

        public void SendClientCacheVersion(uint version)
        {
            ClientCacheVersion cache = new();
            cache.CacheVersion = version;
            SendPacket(cache);
        }

        public void SendAvailableHotfixes()
        {
            AvailableHotfixes hotfixes = new AvailableHotfixes();
            hotfixes.VirtualRealmAddress = GetSession().RealmId.GetAddress();
            SendPacket(hotfixes);
        }

        public void SendBnetConnectionState(byte state)
        {
            ConnectionStatus bnetConnected = new();
            bnetConnected.State = state;
            SendPacket(bnetConnected);
        }

        public void SendServerTimeOffset()
        {
            ServerTimeOffset response = new();
            response.Time = Time.UnixTime;
            SendPacket(response);
        }

        public void SendAccountDataTimes()
        {
            System.Diagnostics.Trace.Assert(_connectType == ConnectionType.Realm);

            WowGuid128 guid = GetSession().GameState.CurrentPlayerGuid;
            GetSession().AccountDataMgr.LoadAllData(guid);

            AccountDataTimes accountData = new AccountDataTimes();
            accountData.PlayerGuid = guid;
            accountData.ServerTime = Time.UnixTime;

            int count = ModernVersion.GetAccountDataCount();
            accountData.AccountTimes = new long[count];
            for (int i = 0; i < count; i++)
                accountData.AccountTimes[i] = GetSession().AccountDataMgr.Data[i] != null ? GetSession().AccountDataMgr.Data[i].Timestamp : 0;

            SendPacket(accountData);
        }

        public void SendRpcMessage(uint serviceId, OriginalHash service, uint methodId, uint token, BattlenetRpcErrorCode status, IMessage? message)
        {
            var methodInfo = new MethodCall();
            methodInfo.SetServiceHash((uint)service);
            methodInfo.SetMethodId(methodId);
            methodInfo.Token = token;
            methodInfo.ObjectId = serviceId;

            byte[] bytes = message == null ? Array.Empty<byte>() : message.ToByteArray();
            BattlenetResponse response = new()
            {
                Method = methodInfo,
                Status = status,
                Data = new ByteBuffer(bytes),
            };

            SendPacket(response);
        }

        public IPEndPoint GetRemoteIpEndPoint()
        {
            return GetRemoteIpAddress();
        }

        public void InitializePacketHandlers()
        {
            foreach (var methodInfo in typeof(WorldSocket).GetMethods(BindingFlags.Instance | BindingFlags.NonPublic))
            {
                foreach (var msgAttr in methodInfo.GetCustomAttributes<PacketHandlerAttribute>())
                {
                    if (msgAttr == null)
                        continue;

                    if (msgAttr.Opcode == Opcode.MSG_NULL_ACTION)
                        continue;

                    if (_clientPacketTable.ContainsKey(msgAttr.Opcode))
                    {
                        Log.Print(LogType.Error, $"Tried to override OpcodeHandler of {_clientPacketTable[msgAttr.Opcode].ToString()} with {methodInfo.Name} (Opcode {msgAttr.Opcode})");
                        continue;
                    }

                    var parameters = methodInfo.GetParameters();
                    if (parameters.Length == 0)
                    {
                        Log.Print(LogType.Error, $"Method: {methodInfo.Name} Has no paramters");
                        continue;
                    }

                    if (parameters[0].ParameterType.BaseType != typeof(ClientPacket))
                    {
                        Log.Print(LogType.Error, $"Method: {methodInfo.Name} has wrong BaseType");
                        continue;
                    }

                    _clientPacketTable[msgAttr.Opcode] = new PacketHandler(methodInfo, parameters[0].ParameterType);
                }
            }
        }

        public class PacketHandler
        {
            public PacketHandler(MethodInfo info, Type type)
            {
                methodCaller = (Action<WorldSocket, ClientPacket>)GetType().GetMethod("CreateDelegate", BindingFlags.Static | BindingFlags.NonPublic).MakeGenericMethod(type).Invoke(null, new object[] { info });
                packetType = type;
            }

            public void Invoke(WorldSocket session, WorldPacket packet)
            {
                if (packetType == null)
                    return;

                using var clientPacket = (ClientPacket)Activator.CreateInstance(packetType, packet);
                clientPacket.LogPacket(ref session.GetSession().ModernSniff);
                clientPacket.Read();
                methodCaller(session, clientPacket);
            }

            static Action<WorldSocket, ClientPacket> CreateDelegate<P1>(MethodInfo method) where P1 : ClientPacket
            {
                // create first delegate. It is not fine because its 
                // signature contains unknown types T and P1
                Action<WorldSocket, P1> d = (Action<WorldSocket, P1>)method.CreateDelegate(typeof(Action<WorldSocket, P1>));
                // create another delegate having necessary signature. 
                // It encapsulates first delegate with a closure
                return delegate (WorldSocket target, ClientPacket p) { d(target, (P1)p); };
            }

            Action<WorldSocket, ClientPacket> methodCaller;
            Type packetType;
        }

        public void SendRpcMessage(uint serviceId, OriginalHash service, uint methodId, uint token, BattlenetRpcErrorCode status, IMessage? message)
        {
            var methodInfo = new MethodCall();
            methodInfo.SetServiceHash((uint)service);
            methodInfo.SetMethodId(methodId);
            methodInfo.Token = token;
            methodInfo.ObjectId = serviceId;

            byte[] bytes = message == null ? Array.Empty<byte>() : message.ToByteArray();
            BattlenetResponse response = new()
            {
                Method = methodInfo,
                Status = status,
                Data   = new ByteBuffer(bytes),
            };

            SendPacket(response);
        }

        public IPEndPoint GetRemoteIpEndPoint()
        {
            return GetRemoteIpAddress();
        }
    }

    enum ReadDataHandlerResult
    {
        Ok = 0,
        Error = 1,
        WaitingForQuery = 2
    }
}<|MERGE_RESOLUTION|>--- conflicted
+++ resolved
@@ -262,15 +262,10 @@
                 case Opcode.CMSG_PING:
                     Ping ping = new(packet);
                     ping.Read();
-<<<<<<< HEAD
-                    if (_connectType == ConnectionType.Realm && GetSession().WorldClient != null)
-                        GetSession().WorldClient.SendPing(ping.Serial, ping.Latency);
-=======
                     if (_connectType == ConnectionType.Realm && GetSession().WorldClient != null && GetSession().WorldClient.IsConnected() && GetSession().WorldClient.IsAuthenticated())
                         GetSession().WorldClient.SendPing(ping.Serial, ping.Latency);
                     else
                         HandlePing(ping);
->>>>>>> 69642380
                     break;
                 case Opcode.CMSG_AUTH_SESSION:
                     AuthSession authSession = new(packet);
@@ -287,14 +282,6 @@
                 case Opcode.CMSG_LOG_DISCONNECT:
                     uint reason = packet.ReadUInt32();
                     Log.Print(LogType.Server, $"Client disconnected with reason {reason}.");
-<<<<<<< HEAD
-
-                    if (_connectType == ConnectionType.Realm && GetSession().WorldClient != null)
-                    {
-                        GetSession().WorldClient.Disconnect();
-                    }
-
-=======
                     if (_connectType == ConnectionType.Realm)
                     {
                         if (GetSession().AuthClient != null)
@@ -302,7 +289,6 @@
                         if (GetSession().WorldClient != null)
                             GetSession().WorldClient.Disconnect();
                     } 
->>>>>>> 69642380
                     if (GetSession().ModernSniff != null)
                     {
                         GetSession().ModernSniff.CloseFile();
@@ -1026,6 +1012,11 @@
             SendPacket(response);
         }
 
+        void HandlePing(Ping ping)
+        {
+            SendPacket(new Pong(ping.Serial));
+        }
+
         public void SendAccountDataTimes()
         {
             System.Diagnostics.Trace.Assert(_connectType == ConnectionType.Realm);
@@ -1058,7 +1049,7 @@
             {
                 Method = methodInfo,
                 Status = status,
-                Data = new ByteBuffer(bytes),
+                Data   = new ByteBuffer(bytes),
             };
 
             SendPacket(response);
@@ -1136,30 +1127,6 @@
 
             Action<WorldSocket, ClientPacket> methodCaller;
             Type packetType;
-        }
-
-        public void SendRpcMessage(uint serviceId, OriginalHash service, uint methodId, uint token, BattlenetRpcErrorCode status, IMessage? message)
-        {
-            var methodInfo = new MethodCall();
-            methodInfo.SetServiceHash((uint)service);
-            methodInfo.SetMethodId(methodId);
-            methodInfo.Token = token;
-            methodInfo.ObjectId = serviceId;
-
-            byte[] bytes = message == null ? Array.Empty<byte>() : message.ToByteArray();
-            BattlenetResponse response = new()
-            {
-                Method = methodInfo,
-                Status = status,
-                Data   = new ByteBuffer(bytes),
-            };
-
-            SendPacket(response);
-        }
-
-        public IPEndPoint GetRemoteIpEndPoint()
-        {
-            return GetRemoteIpAddress();
         }
     }
 
