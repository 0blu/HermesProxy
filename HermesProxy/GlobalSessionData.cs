--- conflicted
+++ resolved
@@ -6,10 +6,7 @@
 using HermesProxy.World.Server;
 using System.Collections.Generic;
 using System.Linq;
-<<<<<<< HEAD
 using Framework.Realm;
-=======
->>>>>>> 69642380
 using ArenaTeamInspectData = HermesProxy.World.Server.Packets.ArenaTeamInspectData;
 
 namespace HermesProxy
@@ -23,7 +20,6 @@
         public byte Level;
     }
 
-<<<<<<< HEAD
     public class OwnCharacterInfo : PlayerCache
     {
         public WowGuid128 AccountId;
@@ -32,8 +28,6 @@
         public ulong LastLoginUnixSec;
     }
 
-=======
->>>>>>> 69642380
     public class TradeSession
     {
         public static uint GlobalTradeIdCounter; // Fallback for pre 2.0.0 servers
@@ -42,7 +36,7 @@
         public WowGuid128 Partner;
         public WowGuid128 PartnerAccount;
 
-        public uint ClientStateIndex = 1; // incremented for every update on out side
+        public uint ClientStateIndex = 1; // incremented for every update on our side
         public uint ServerStateIndex = 1; // incremented by any trade action
     }
 
@@ -73,11 +67,8 @@
         public int GroupUpdateCounter;
         public uint GroupReadyCheckResponses;
         public World.Server.Packets.PartyUpdate[] CurrentGroups = new World.Server.Packets.PartyUpdate[2];
-<<<<<<< HEAD
         public bool WeWantToLeaveGroup; // Only send kick message when we dont initiated the group-leave
-=======
-        public List<World.Server.Packets.EnumCharactersResult.CharacterInfo> OwnCharacters;
->>>>>>> 69642380
+        public List<OwnCharacterInfo> OwnCharacters = new();
         public WowGuid128 CurrentPlayerGuid;
         public long CurrentPlayerCreateTime;
         public OwnCharacterInfo CurrentPlayerInfo;
@@ -108,10 +99,6 @@
         public Dictionary<WowGuid128, ObjectType> OriginalObjectTypes = new();
         public Dictionary<WowGuid128, uint[]> ItemGems = new();
         public Dictionary<uint, Class> CreatureClasses = new();
-<<<<<<< HEAD
-        public List<OwnCharacterInfo> OwnCharacters = new();
-=======
->>>>>>> 69642380
         public Dictionary<string, int> ChannelIds = new();
         public Dictionary<uint, uint> ItemBuyCount = new();
         public Dictionary<uint, uint> RealSpellToLearnSpell = new();
@@ -130,17 +117,13 @@
         public HashSet<string> AddonPrefixes = new HashSet<string>();
         public Dictionary<byte, Dictionary<byte, int>> FlatSpellMods = new Dictionary<byte, Dictionary<byte, int>>();
         public Dictionary<byte, Dictionary<byte, int>> PctSpellMods = new Dictionary<byte, Dictionary<byte, int>>();
-<<<<<<< HEAD
-        public TradeSession? CurrentTrade = null;
-
-        private GameSessionData()
-        {
-            
-        }
-=======
         public Dictionary<WowGuid128, Dictionary<uint, WowGuid128>> LastAuraCasterOnTarget = new Dictionary<WowGuid128, Dictionary<uint, WowGuid128>>();
         public TradeSession? CurrentTrade = null;
->>>>>>> 69642380
+
+        private GameSessionData()
+        {
+            
+        }
 
         public static GameSessionData CreateNewGameSessionData(GlobalSessionData globalSession)
         {
@@ -792,7 +775,6 @@
     {
         public BNetServer.Networking.AccountInfo AccountInfo;
         public BNetServer.Networking.GameAccountInfo GameAccountInfo;
-        public RealmManager RealmManager = new();
         public string Username;
         public string LoginTicket;
         public byte[] SessionKey;
@@ -867,24 +849,15 @@
 
         public WowGuid128 GetGameAccountGuidForPlayer(WowGuid128 playerGuid)
         {
-<<<<<<< HEAD
             if (GameState.OwnCharacters.Any(own => own.CharacterGuid == playerGuid))
-                return GameAccountInfo.WoWAccountGuid;
-=======
-            if (GameState.OwnCharacters.Any(own => own.Guid == playerGuid))
                 return WowGuid128.Create(HighGuidType703.WowAccount, GameAccountInfo.Id);
->>>>>>> 69642380
             else
                 return WowGuid128.Create(HighGuidType703.WowAccount, playerGuid.GetCounter());
         }
 
         public WowGuid128 GetBnetAccountGuidForPlayer(WowGuid128 playerGuid)
         {
-<<<<<<< HEAD
             if (GameState.OwnCharacters.Any(own => own.CharacterGuid == playerGuid))
-=======
-            if (GameState.OwnCharacters.Any(own => own.Guid == playerGuid))
->>>>>>> 69642380
                 return WowGuid128.Create(HighGuidType703.BNetAccount, AccountInfo.Id);
             else
                 return WowGuid128.Create(HighGuidType703.BNetAccount, playerGuid.GetCounter());
