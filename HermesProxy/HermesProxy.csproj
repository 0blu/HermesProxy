--- conflicted
+++ resolved
@@ -2,38 +2,12 @@
 
   <PropertyGroup>
     <OutputType>Exe</OutputType>
-<<<<<<< HEAD
     <TargetFramework>net6.0</TargetFramework>
     <StartupObject>HermesProxy.Program</StartupObject>
     <ApplicationIcon>Hermes.ico</ApplicationIcon>
     <Copyright>Copyright © WowLegacyCore 2022</Copyright>
     <Authors>WowLegacyCore</Authors>
     <AppendTargetFrameworkToOutputPath>false</AppendTargetFrameworkToOutputPath>
-=======
-    <TargetFramework>net5.0</TargetFramework>
-    <RootNamespace>HermesProxy</RootNamespace>
-    <StartupObject>HermesProxy.Server</StartupObject>
-    <ApplicationIcon>Hermes.ico</ApplicationIcon>
-    <Platforms>AnyCPU;x64</Platforms>
-    <Copyright>Copyright © brotalnia 2022</Copyright>
-    <Authors>brotalnia</Authors>
-    <TreatWarningsAsErrors>False</TreatWarningsAsErrors>
-    <AppendTargetFrameworkToOutputPath>False</AppendTargetFrameworkToOutputPath>
-    <AppendRuntimeIdentifierToOutputPath>False</AppendRuntimeIdentifierToOutputPath>
-    <PublishSingleFile>true</PublishSingleFile>
-    <SelfContained>true</SelfContained>
-  </PropertyGroup>
-  
-  <PropertyGroup Condition="'$(Configuration)|$(Platform)'=='Release|x64'">
-    <DebugType>none</DebugType>
-    <DebugSymbols>false</DebugSymbols>
-    <RuntimeIdentifier>win-x64</RuntimeIdentifier>
-
-    <!-- Native AOT settings -->
-    <RootAllApplicationAssemblies>false</RootAllApplicationAssemblies>
-    <IlcGenerateCompleteTypeMetadata>false</IlcGenerateCompleteTypeMetadata>
-    <IlcGenerateStackTraceData>false</IlcGenerateStackTraceData>
->>>>>>> 69642380
   </PropertyGroup>
 
   <PropertyGroup Condition="'$(UsePublishBuildSettings)' == 'true'">
@@ -65,7 +39,6 @@
   </ItemGroup>
 
   <ItemGroup>
-<<<<<<< HEAD
     <Content Include="HermesProxy.config">
       <CopyToOutputDirectory>PreserveNewest</CopyToOutputDirectory>
       <ExcludeFromSingleFile>true</ExcludeFromSingleFile>
@@ -73,8 +46,6 @@
   </ItemGroup>
 
   <ItemGroup>
-=======
->>>>>>> 69642380
     <EmbeddedResource Include="BNetServer.pfx" />
   </ItemGroup>
 
@@ -91,13 +62,4 @@
       <ExcludeFromSingleFile>true</ExcludeFromSingleFile>
     </Content>
   </ItemGroup>
-<<<<<<< HEAD
-
-=======
-  
-  <ItemGroup>
-    <Folder Include="World\Enums\V2_5_3_41750\" />
-  </ItemGroup>
-  
->>>>>>> 69642380
 </Project>