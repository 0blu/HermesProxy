--- conflicted
+++ resolved
@@ -10,7 +10,6 @@
 using System.Net;
 using System.Net.Http;
 using System.Reflection;
-<<<<<<< HEAD
 using System.Runtime.InteropServices;
 using System.Security.Cryptography;
 using System.Text.Json;
@@ -19,21 +18,6 @@
 using BNetServer;
 using Framework;
 using HermesProxy.Configuration;
-=======
-using BNetServer;
-
-// This is used to embed the compile date in the executable.
-[AttributeUsage(AttributeTargets.Assembly)]
-internal class BuildDateAttribute : Attribute
-{
-    public BuildDateAttribute(string value)
-    {
-        DateTime = DateTime.ParseExact(value, "yyyyMMddHHmmss", CultureInfo.InvariantCulture, DateTimeStyles.None);
-    }
-
-    public DateTime DateTime { get; }
-}
->>>>>>> 69642380
 
 namespace HermesProxy
 {
@@ -54,13 +38,7 @@
             Log.Print(LogType.Server, $"Version {GetVersionInformation()}");
             Log.Start();
 
-<<<<<<< HEAD
             if (Environment.CurrentDirectory != Path.GetDirectoryName(AppContext.BaseDirectory))
-=======
-            var restSocketServer = new SocketManager<BnetRestApiSession>();
-            int restPort = Framework.Settings.RestPort;
-            if (restPort < 0 || restPort > 0xFFFF)
->>>>>>> 69642380
             {
                 Log.Print(LogType.Storage, "Switching working directory");
                 Log.Print(LogType.Storage, $"Old: {Environment.CurrentDirectory}");
@@ -74,18 +52,7 @@
             {
                 config = ConfigurationParser.ParseFromFile(args.ConfigFileLocation, args.OverwrittenConfigValues);
             }
-<<<<<<< HEAD
             catch (FileNotFoundException)
-=======
-
-            Log.Print(LogType.Server, "Starting Login service...");
-            LoginServiceManager.Instance.Initialize();
-
-            var sessionSocketServer = new SocketManager<BnetTcpSession>();
-            // Start the listening port (acceptor) for auth connections
-            int bnPort = Framework.Settings.BNetPort;
-            if (bnPort < 0 || bnPort > 0xFFFF)
->>>>>>> 69642380
             {
                 Log.Print(LogType.Error, "Config loading failed");
                 return;
@@ -96,6 +63,7 @@
                 return;
             }
             Log.DebugLogEnabled = Settings.DebugOutput;
+            Log.Print(LogType.Debug, "Debug logging enabled");
 
             if (!AesGcm.IsSupported)
             {
