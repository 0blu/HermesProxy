--- conflicted
+++ resolved
@@ -19,7 +19,6 @@
 {
     public partial class AuthClient
     {
-<<<<<<< HEAD
         // For ez debugging: Call this function wherever you want
         private static readonly Action<ByteBuffer> _debugTraceBreakpointHandler = (b) =>
         {
@@ -28,12 +27,11 @@
 #endif
         };
 
-=======
->>>>>>> 69642380
         GlobalSessionData _globalSession;
         Socket _clientSocket;
         TaskCompletionSource<AuthResult> _response;
         TaskCompletionSource _hasRealmlist;
+        bool _realmlistRequestIsPending;
         byte[] _passwordHash;
         BigInteger _key;
         byte[] _m2; 
@@ -57,6 +55,7 @@
 
             _response = new ();
             _hasRealmlist = new();
+            _realmlistRequestIsPending = false;
 
             string authstring = $"{_username}:{password}";
             _passwordHash = HashAlgorithm.SHA1.Hash(Encoding.ASCII.GetBytes(authstring.ToUpper()));
@@ -85,11 +84,12 @@
         {
             _response = new ();
             _hasRealmlist = new();
+            _realmlistRequestIsPending = false;
 
             try
             {
                 var serverIpAddress = NetworkUtils.ResolveOrDirectIp(Settings.ServerAddress); 
-                Log.PrintNet(LogType.Network, LogNetDir.P2S, $"Connecting to auth server... (realmlist addr: {Settings.ServerAddress}:{Settings.ServerPort}) (resolved as: {serverIpAddress}:{Settings.ServerPort})");
+                Log.PrintNet(LogType.Network, LogNetDir.P2S, $"Reconnecting to auth server... (realmlist addr: {Settings.ServerAddress}:{Settings.ServerPort}) (resolved as: {serverIpAddress}:{Settings.ServerPort})");
                 _clientSocket = new Socket(AddressFamily.InterNetwork, SocketType.Stream, ProtocolType.Tcp);
                 // Connect to the specified host.
                 var endPoint = new IPEndPoint(serverIpAddress, Settings.ServerPort);
@@ -145,29 +145,6 @@
                 Log.Print(LogType.Error, $"Connect Error: {ex.Message}");
                 SetAuthResponse(AuthResult.FAIL_INTERNAL_ERROR);
             }
-        }
-
-        public AuthResult Reconnect()
-        {
-            _response = new();
-
-            try
-            {
-                Log.Print(LogType.Network, "Reconnecting to auth server...");
-                _clientSocket = new Socket(AddressFamily.InterNetwork, SocketType.Stream, ProtocolType.Tcp);
-                // Connect to the specified host.
-                var endPoint = new IPEndPoint(IPAddress.Parse(Settings.ServerAddress), Settings.ServerPort);
-                _clientSocket.BeginConnect(endPoint, ReconnectCallback, null);
-            }
-            catch (Exception ex)
-            {
-                Log.Print(LogType.Error, $"Socket Error: {ex.Message}");
-                _response.SetResult(AuthResult.FAIL_INTERNAL_ERROR);
-            }
-
-            _response.Task.Wait();
-
-            return _response.Task.Result;
         }
 
         private void ReconnectCallback(IAsyncResult AR)
@@ -279,11 +256,7 @@
         private void SendLogonChallenge(bool reconnect)
         {
             ByteBuffer buffer = new ByteBuffer();
-<<<<<<< HEAD
-            buffer.WriteUInt8((byte)AuthCommand.LOGON_CHALLENGE);
-=======
             buffer.WriteUInt8((byte)(reconnect ? AuthCommand.RECONNECT_CHALLENGE : AuthCommand.LOGON_CHALLENGE));
->>>>>>> 69642380
             buffer.WriteUInt8((byte)(LegacyVersion.ExpansionVersion > 1 ? 8 : 3));
             buffer.WriteUInt16((UInt16)(_username.Length + 30));
             buffer.WriteBytes(Encoding.ASCII.GetBytes("WoW"));
@@ -297,17 +270,11 @@
             buffer.WriteBytes(Encoding.ASCII.GetBytes(Settings.ReportedOS.Reverse()));
             buffer.WriteUInt8(0);
             buffer.WriteBytes(Encoding.ASCII.GetBytes(_locale.Reverse()));
-            buffer.WriteUInt32((uint)0x3c);
-            buffer.WriteUInt32(16777343); // IP (127.0.0.1)
+            buffer.WriteUInt32(0x3C); // timezone_bias
+            buffer.WriteUInt32(0x01_00_00_7F); // IP (127.0.0.1)
             buffer.WriteUInt8((byte)_username.Length);
             buffer.WriteBytes(Encoding.ASCII.GetBytes(_username));
             SendPacket(buffer);
-        }
-
-        private byte[] GetClientIntegrityHash(byte[] versionChallenge)
-        {
-            // NYI
-            return new byte[20];
         }
 
         private void HandleLogonChallenge(ByteBuffer packet)
@@ -435,7 +402,7 @@
             //Console.WriteLine($"gHash={gHash.ToHexString()}");
 
             // hash username
-            byte[] userHash = HashAlgorithm.SHA1.Hash(Encoding.ASCII.GetBytes(_username));
+            byte[] userHash = HashAlgorithm.SHA1.Hash(Encoding.ASCII.GetBytes(_username.ToUpper()));
 
             // our proof
             byte[] m1Hash = HashAlgorithm.SHA1.Hash
@@ -464,8 +431,7 @@
 
             #endregion
 
-            byte[] crc = HashAlgorithm.SHA1.Hash(A.ToCleanByteArray(), GetClientIntegrityHash(challenge_version));
-            SendLogonProof(A.ToCleanByteArray(), m1Hash, crc);
+            SendLogonProof(A.ToCleanByteArray(), m1Hash, new byte[20]);
         }
 
         private void SendLogonProof(byte[] A, byte[] M1, byte[] crc)
@@ -531,9 +497,6 @@
             }
         }
 
-<<<<<<< HEAD
-        public void RequestRealmListUpdate()
-=======
         public void HandleReconnectChallenge(ByteBuffer packet)
         {
             packet.ReadUInt8(); // always 0
@@ -573,22 +536,14 @@
             SetAuthResponse(AuthResult.SUCCESS);
         }
 
-        public void RequestRealmListAndWait()
-        {
-            _hasRealmList = false;
-            SendRealmListRequest();
-            while (!_hasRealmList && IsConnected())
-            {
-            }
-        }
-
-        private void SendRealmListRequest()
->>>>>>> 69642380
-        {
+        public void SendRealmListUpdateRequest()
+        {
+            Log.Print(LogType.Server, $"Requesting RealmList update for {_username}");
             ByteBuffer buffer = new ByteBuffer();
             buffer.WriteUInt8((byte)AuthCommand.REALM_LIST);
             for (int i = 0; i < 4; i++)
                 buffer.WriteUInt8(0);
+            _realmlistRequestIsPending = true;
             SendPacket(buffer);
         }
 
@@ -629,11 +584,7 @@
                 realmInfo.Name = packet.ReadCString();
                 string addressAndPort = packet.ReadCString();
                 string[] strArr = addressAndPort.Split(':');
-<<<<<<< HEAD
-                realmInfo.Address = Dns.GetHostAddresses(strArr[0]).First().ToString();
-=======
-                realmInfo.Address = Dns.GetHostAddresses(strArr[0].Trim()).GetValue(0).ToString();
->>>>>>> 69642380
+                realmInfo.Address = Dns.GetHostAddresses(strArr[0].Trim()).First().ToString();
                 realmInfo.Port = UInt16.Parse(strArr[1]);
                 realmInfo.Population = packet.ReadFloat();
                 realmInfo.CharacterCount = packet.ReadUInt8();
@@ -651,16 +602,14 @@
             }
 
             GetSession().RealmManager.UpdateRealms(realmList);
-<<<<<<< HEAD
             _hasRealmlist.SetResult();
         }
 
-        public void WaitForRealmlist()
-        {
+        public void WaitOrRequestRealmList()
+        {
+            if (!_realmlistRequestIsPending || !_hasRealmlist.Task.Wait(TimeSpan.FromSeconds(2)))
+                SendRealmListUpdateRequest();
             _hasRealmlist.Task.Wait();
-=======
-            _hasRealmList = true;
->>>>>>> 69642380
         }
     }
 }