--- conflicted
+++ resolved
@@ -411,16 +411,15 @@
         {
             WriteUInt32(Time.GetPackedTimeFromDateTime(DateTime.Now));
         }
-<<<<<<< HEAD
+
+        public void WriteByteEnum<T>(T x) where T: Enum
+        {
+            WriteUInt8((byte)(object) x);
+        }
+
         public void WriteUint32Enum<T>(T x) where T: Enum
         {
             WriteUInt32((uint)(object) x);
-=======
-
-        public void WriteByteEnum<T>(T x) where T: Enum
-        {
-            WriteUInt8((byte)(object) x);
->>>>>>> eb2a1262
         }
 
         #endregion
